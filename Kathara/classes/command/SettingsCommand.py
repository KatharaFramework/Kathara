--- conflicted
+++ resolved
@@ -27,14 +27,7 @@
         select_image_menu.append_item(FunctionItem("kathara/netkit_base", self.choose_image, args=["kathara/netkit_base"], should_exit=True))
         select_image_menu.append_item(FunctionItem("Choose another image", self.read_new_image, should_exit=True))
 
-<<<<<<< HEAD
         submenu_item = SubmenuItem(select_image_string, select_image_menu, menu)
-=======
-        # A SelectionMenu constructs a menu from a list of strings
-        selection_menu = SelectionMenu(["Quagga", "Frr", "OpenVSwitch", "P4"])
-        print(selection_menu.get_selection(["Quagga", "Frr", "OpenVSwitch", "P4"]))
->>>>>>> 4deab4a0
-
 
         # Manager
         choose_manager_string = "Choose default manager"
