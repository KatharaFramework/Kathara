from distutils.core import setup

from setuptools import find_packages

setup(
    name='kathara',
    package_dir={'': 'src'},
    packages=find_packages('src'),
    py_modules=['kathara'],
<<<<<<< HEAD
    version='3.5.5',
=======
    version='3.5.4',
>>>>>>> 868523c0
    license='gpl-3.0',
    description='A lightweight container based emulation system.',
    author='Kathara Framework',
    author_email='contact@kathara.org',
    url='https://www.kathara.org',
    download_url='https://github.com/KatharaFramework/Kathara/archive/refs/tags/3.5.5.tar.gz',
    keywords=['NETWORK-EMULATION', 'CONTAINERS', 'NFV'],
    install_requires=[
        "binaryornot>=0.4.4",
        "docker>=6.0.1",
        "kubernetes>=23.3.0",
        "requests>=2.22.0",
        "coloredlogs>=10.0",
        "terminaltables>=3.1.0",
        "slug>=2.0",
        "deepdiff>=4.0.9",
        "pyroute2>=0.5.19",
        "progressbar2>=1.14.0",
        "libtmux>=0.8.2; platform_system == 'darwin' or platform_system == 'linux'",
        "appscript>=1.1.0; platform_system == 'darwin'",
        "pypiwin32>=223; platform_system == 'win32'",
        "windows-curses>=2.1.0; platform_system == 'win32'"
    ],
    extras_require={
        'pyuv': ["pyuv @ https://api.github.com/repos/saghul/pyuv/tarball/master"],
    },
    classifiers=[
        'Development Status :: 5 - Production/Stable',
        'Intended Audience :: Developers',
        'Topic :: Software Development :: Build Tools',
        'License :: OSI Approved :: GNU General Public License v3 or later (GPLv3+)',
        'Programming Language :: Python :: 3.9',
        'Programming Language :: Python :: 3.10',
    ],
)<|MERGE_RESOLUTION|>--- conflicted
+++ resolved
@@ -7,11 +7,7 @@
     package_dir={'': 'src'},
     packages=find_packages('src'),
     py_modules=['kathara'],
-<<<<<<< HEAD
     version='3.5.5',
-=======
-    version='3.5.4',
->>>>>>> 868523c0
     license='gpl-3.0',
     description='A lightweight container based emulation system.',
     author='Kathara Framework',
