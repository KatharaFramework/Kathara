try: 
    import configparser as ConfigParser
except:
    import ConfigParser
config = ConfigParser.ConfigParser()
from io import StringIO
from itertools import chain
import re
import sys
from sys import platform as _platform
import os
import utils as u
import depgen as dpg
from collections import OrderedDict
<<<<<<< HEAD
import random
=======
import ipaddress
>>>>>>> f1f3a66e

DEBUG = True
PRINT = False
IMAGE_NAME = 'netkit_base'
DOCKER_HUB_PREFIX = "kathara/"
LINUX_TERMINAL_TYPE = 'xterm'

MAC_OS = "darwin"
WINDOWS = "win32"
LINUX = "linux"
LINUX2 = "linux2"

PLATFORM = LINUX

if _platform == MAC_OS:
    PLATFORM = MAC_OS
elif _platform == WINDOWS:
    PLATFORM = WINDOWS

def read_config():
    tmp_config = ConfigParser.ConfigParser()
    ini = u'[dummysection]\n' + open(os.path.join(os.environ['NETKIT_HOME'], '..', 'config'), 'r').read()
    ini_string = StringIO(ini)
    tmp_config.readfp(ini_string)
    conf = {}
    for key, value in tmp_config.items('dummysection'): 
        conf[key] = value
    return conf

kat_config = read_config()

try: 
    DOCKER_BIN = kat_config['win_bin']
except:
    DOCKER_BIN = 'docker'

if PLATFORM != WINDOWS:
    try: 
        DOCKER_BIN = kat_config['unix_bin']
    except:
        DOCKER_BIN = os.environ['NETKIT_HOME'] + '/wrapper/bin/netkit_dw'

SEPARATOR_WINDOWS = ' & '
BASH_SEPARATOR = ' ; '

if PLATFORM == WINDOWS:
    BASH_SEPARATOR = SEPARATOR_WINDOWS


def dep_sort(item, dependency_list):
    try:
        return dependency_list.index(item) + 1
    except:
        return 0

def reorder_by_lab_dep(path, machines):
    if not os.path.exists(os.path.join(path, 'lab.dep')): 
        return machines
    # getting dependencies inside a data structure
    dependencies = {}
    conf = open(os.path.join(path, 'lab.dep'), 'r')
    for line in conf:
        if line.strip() and line.strip() not in ['\n', '\r\n']:
            app = line.split(":")
            app[1] = re.sub('\s+', ' ', app[1]).strip()
            dependencies[app[0].strip()] = app[1].split(' ') # dependencies[machine3] = [machine1, machine2]

    # building dependency set
    if dpg.has_loop(dependencies):
        sys.stderr.write("WARNING: loop in lab.dep, it will be ignored. \n")
        return machines

    dependency_list = dpg.flatten(dependencies)
    # reordering machines
    ordered_machines = OrderedDict(sorted(machines.items(), key=lambda t: dep_sort(t[0], dependency_list)))
    return ordered_machines

def lab_parse(path, force=False):
    if (not force) and (not os.path.exists(os.path.join(path, 'lab.conf'))):
        sys.stderr.write("No lab.conf in given directory\n" + path)
        sys.exit(1)

    if force and (not os.path.exists(os.path.join(path, 'lab.conf'))):
        return ({}, [], {}, {}) # has to get names from last positional args

    # reads lab.conf
    ini_str = u'[dummysection]\n' + open(os.path.join(path, 'lab.conf'), 'r').read()
    ini_fp = StringIO(ini_str)
    config.readfp(ini_fp)

    # gets 2 list of keys, one for machines and the other for the metadata
    # we also need a unique list of links
    keys = []
    m_keys = []
    links = []
    for key, value in config.items('dummysection'): 
        if DEBUG: sys.stderr.write(key, value)
        if '[' in key and ']' in key:
            splitted = key.split('[')[1].split(']')
            try:
                _ = int(splitted[0])
                links.append(value.strip().replace('"','').replace("'",''))
            except ValueError:
                pass
            keys.append(key.strip())
        else:
            m_keys.append(key.strip())

    # we only need unique links
    links = set(links)
    # sort the keys so that we keep the order of the interfaces
    keys.sort(key=u.natural_keys)

    # we then get a dictionary of machines ignoring interfaces that have missing positions (eg: 1,3,6 instead of 0,1,2)
    machines = {}
    options = {}
    for key in keys: 
        splitted = key.split('[')
        name = splitted[0].strip()
        splitted = splitted[1].split(']')
        try:
            ifnumber = int(splitted[0].strip())
            if not machines.get(name):
                machines[name] = []
            if len(machines[name]) == 0 or machines[name][len(machines[name])-1][1] == ifnumber - 1:
                machines[name].append((config.get('dummysection', key), ifnumber))
        except ValueError:
            option = splitted[0].strip()
            if not options.get(name):
                options[name] = []
            options[name].append((option, config.get('dummysection', key)))
    # same with metadata
    metadata = {}
    for m_key in m_keys:
        app = config.get('dummysection', m_key)
        if app.startswith('"') and app.endswith('"'):
            app = app[1:-1]
        metadata[m_key] = app
    
    machines = reorder_by_lab_dep(path, machines)
    
    if DEBUG: print (machines, options, metadata)
    return machines, links, options, metadata

#parsing external.conf file
def external_parse(path):
    collision_domains = []
    interfaces = []
    with open(os.path.join(path, 'external.conf'),'r') as external_file:
        for line in external_file:
            if line.strip() and (line.strip() not in ['\n', '\r\n', '\n\r']) and (not line.startswith('#')):
                #insert collision domain in collisions_domains list
                collision_domains.append(line.split(" ")[0])
                #insert interface in interfaces list
                interfaces.append((line.split()[1]))
    return collision_domains, interfaces

#create external_commands
def external_commands(path, collision_domains, interfaces, execbash=False):
    lab_external_links_text = ''
    commands = []
    prefix = 'netkit_' + str(os.getuid()) + '_'

    for (collision_domain, interface) in zip(collision_domains, interfaces):                                       
        #check if paramater's interface have a vlan syntax 
        if interface.__contains__("."):
            prefix_interface = interface.split(".")[0]
            vlan_id = interface.split(".")[1]
            if (len(interface) > 15):
                prefix_truncate_interface = prefix_interface[-9:]
                interface = prefix_truncate_interface + '.' + vlan_id

            lab_external_links_text += interface + '\n'

            commands.append(os.path.join(os.environ['NETKIT_HOME'],'brctl_config_external ' + prefix + collision_domain + ' ' + interface + ' ' + prefix_interface  + ' ' + vlan_id))
        else:
            commands.append(os.path.join(os.environ['NETKIT_HOME'],'brctl_config_external ' + prefix + collision_domain + ' ' + interface))        

    if not execbash:
        if not PRINT: u.write_temp(lab_external_links_text, str(u.generate_urlsafe_hash(path)) + '_external_links', PLATFORM, file_mode="w+")

    return commands    


def create_commands(machines, links, options, metadata, path, execbash=False, no_machines_tmp=False, network_counter=0):
    docker = DOCKER_BIN

    # deciding machine and network prefix in order to avoid conflicts with other users and containers
    if PLATFORM != WINDOWS:
        prefix = 'netkit_' + str(os.getuid()) + '_'
    else:
        prefix = 'netkit_nt_'

    # generating network create command and network names separated by spaces for the temp file
    lab_links_text = ''
    lab_machines_text = ''
        
    create_network_template = docker + ' network create '
    create_network_commands = []

    base_path = os.path.join(os.environ['NETKIT_HOME'], 'temp')
    if PLATFORM != WINDOWS:
        base_path = os.path.join(os.environ['HOME'], 'netkit_temp')

    if not os.path.exists(os.path.join(base_path,'last_network_counter.txt')):
        last_network_counter = open(os.path.join(base_path,'last_network_counter.txt'), 'w')
        last_network_counter.close()

    with open(os.path.join(base_path,'last_network_counter.txt'), 'r') as last_network_counter:
<<<<<<< HEAD
        try:
            network_counter = int(last_network_counter.readline())
        except:
            network_counter = random.randint(0,9)
=======
        if network_counter == 0: # means it was not set by user
            try:
                network_counter = int(last_network_counter.readline())
            except:
                network_counter = 0
>>>>>>> f1f3a66e
        for link in links:
            subnet = ipaddress.ip_address(u'172.19.0.0') + (network_counter * 256 * 256)
            gateway = ipaddress.ip_address(u'172.19.0.1') + (network_counter * 256 * 256)
            create_network_commands.append(create_network_template + prefix + link + " --subnet=" + str(subnet) + "/16 --gateway=" + str(gateway))
            lab_links_text += prefix + link + ' '
            network_counter += 1
            create_network_commands.append(os.path.join(os.environ['NETKIT_HOME'], 'brctl_config ' + prefix + link))
    with open(os.path.join(base_path,'last_network_counter.txt'), 'w') as last_network_counter:
        last_network_counter.write(str(network_counter))
    
    # writing the network list in the temp file
    if not execbash:
        if not PRINT: u.write_temp(lab_links_text, str(u.generate_urlsafe_hash(path)) + '_links', PLATFORM, file_mode="w+")
    
    # generating commands for running the containers, copying the config folder and executing the terminals connected to the containers
    if PLATFORM != WINDOWS:
        create_machine_template = docker + ' run -tid --privileged=true --name ' + prefix + '{machine_name} --hostname={machine_name} --network=' + prefix + '{first_link} {machine_options} {image_name}'
    else: 
        create_machine_template = docker + ' run --volume="' + os.path.expanduser('~') +'":/hosthome -tid --privileged=true --name ' + prefix + '{machine_name} --hostname={machine_name} --network=' + prefix + '{first_link} {machine_options} {image_name}'
    # we could use -ti -a stdin -a stdout and then /bin/bash -c "commands;bash", 
    # but that woult execute commands like ifconfig BEFORE all the networks are linked
    create_machine_commands = []

    create_connection_template = docker + ' network connect ' + prefix + '{link} ' + prefix + '{machine_name}'
    create_bridge_connection_template = docker + ' network connect {link} ' + prefix + '{machine_name}'
    create_connection_commands = []
    create_bridge_connection_commands = []

    copy_folder_template = docker + ' cp "' + path + '{machine_name}/{folder_or_file}" ' + prefix + '{machine_name}:/{dest}'
    copy_folder_commands = []

    exec_template = docker + ' exec {params} -i --privileged=true ' + prefix + '{machine_name} {command}'
    exec_commands = []
    startup_commands = []

    count = 0

    for machine_name, interfaces in machines.items():
        this_image = DOCKER_HUB_PREFIX + IMAGE_NAME
        this_shell = 'bash'

        # copying the hostlab directory
        if not execbash:
            copy_folder_commands.append(docker + ' cp "' + path + '" ' + prefix + machine_name + ':/hostlab')

        #get the shell we run inside docker
        if options.get(machine_name):
            matching = [s for s in options[machine_name] if "shell" in s]
            if len(matching) > 0:
                this_shell = matching[0][1]

        # applying docker patch for /proc and icmp
        repls = ('{machine_name}', machine_name), ('{command}', this_shell + ' -c "sysctl net.ipv4.conf.all.rp_filter=0"'), ('{params}', '')
        startup_commands.insert(0, u.replace_multiple_items(repls, exec_template))
        repls = ('{machine_name}', machine_name), ('{command}', this_shell + ' -c "sysctl net.ipv4.conf.default.rp_filter=0"'), ('{params}', '')
        startup_commands.insert(1, u.replace_multiple_items(repls, exec_template))
        repls = ('{machine_name}', machine_name), ('{command}', this_shell + ' -c "sysctl net.ipv4.conf.lo.rp_filter=0"'), ('{params}', '')
        startup_commands.insert(2, u.replace_multiple_items(repls, exec_template))
        repls = ('{machine_name}', machine_name), ('{command}', this_shell + ' -c "sysctl net.ipv4.conf.eth0.rp_filter=0"'), ('{params}', '')
        startup_commands.insert(2, u.replace_multiple_items(repls, exec_template))

        # Parsing options from lab.conf
        machine_option_string = " "
        if options.get(machine_name):
            for opt, val in options[machine_name]:
                if opt=='mem' or opt=='M': 
                    machine_option_string+='--memory='+ val.upper() +' '
                if opt=='image' or opt=='i' or opt=='model-fs' or opt=='m' or opt=='f' or opt=='filesystem': 
                    this_image = DOCKER_HUB_PREFIX + val
                if opt=='eth': 
                    app = val.split(":")
                    create_network_commands.append(create_network_template + prefix + app[1])
                    repls = ('{link}', app[1]), ('{machine_name}', machine_name)
                    create_connection_commands.append(u.replace_multiple_items(repls, create_connection_template))
                    if not PRINT: u.write_temp(" " + prefix + app[1], u.generate_urlsafe_hash(path) + '_links', PLATFORM)
                    repls = ('{machine_name}', machine_name), ('{command}', this_shell + ' -c "sysctl net.ipv4.conf.eth'+str(app[0])+'.rp_filter=0"'), ('{params}', '')
                    startup_commands.insert(4, u.replace_multiple_items(repls, exec_template))
                if opt=='bridged': 
                    repls = ('{link}', "bridge"), ('{machine_name}', machine_name)
                    create_bridge_connection_commands.append(u.replace_multiple_items(repls, create_bridge_connection_template))
                if opt=='e' or opt=='exec':
                    repls = ('{machine_name}', machine_name), ('{command}', this_shell + ' -c "' + val.strip().replace('\\', r'\\').replace('"', r'\\"').replace("'", r"\\'") + '"'), ('{params}', '-d')
                    startup_commands.append(u.replace_multiple_items(repls, exec_template))
                if opt=='port': 
                    machine_option_string+='-p='+ val.upper() +':3000' + ' '
        repls = ('{machine_name}', machine_name), ('{number}', str(count)), ('{first_link}', interfaces[0][0]), ('{image_name}', this_image), ('{machine_options}', machine_option_string)
        create_machine_commands.append(u.replace_multiple_items(repls, create_machine_template))
        count += 1
        eth_cnt=1
        for link,_ in interfaces[1:]:
            repls = ('{link}', link), ('{machine_name}', machine_name)
            create_connection_commands.append(u.replace_multiple_items(repls, create_connection_template))
            repls = ('{machine_name}', machine_name), ('{command}', this_shell + ' -c "sysctl net.ipv4.conf.eth'+str(eth_cnt)+'.rp_filter=0"'), ('{params}', '')
            startup_commands.insert(4, u.replace_multiple_items(repls, exec_template))
            eth_cnt+=1
        # convoluted method to copy MACHINE_NAME/etc folder to the etc of the container
        if os.path.exists(os.path.join(path, machine_name)) and not execbash:
            for folder_or_file in os.listdir(os.path.join(path, machine_name)):
                if folder_or_file == 'etc': 
                    repls = ('{machine_name}', machine_name), ('{machine_name}', machine_name), ('{folder_or_file}', folder_or_file), ('{dest}', 'temp_etc')
                    repls2 = ('{machine_name}', machine_name), ('{command}', this_shell + ' -c "chmod -R 777 /temp_etc/*; cp -rfp /temp_etc/* /etc/; rm -rf /temp_etc; mkdir /var/log/zebra; chmod -R 777 /var/log/quagga; chmod -R 777 /var/log/zebra; chmod -R 777 /var/www/*"'), ('{params}', '')
                    startup_commands.insert(0, u.replace_multiple_items(repls2, exec_template))
                else:
                    repls = ('{machine_name}', machine_name), ('{machine_name}', machine_name), ('{folder_or_file}', folder_or_file), ('{dest}', '')
                copy_folder_commands.append(u.replace_multiple_items(repls, copy_folder_template))
        if PLATFORM == WINDOWS:
            repls = ('{machine_name}', machine_name), ('{command}', this_shell + ' -c "echo -ne \'\033]0;' + machine_name + '\007\'; bash"'), ('{params}', '-t -e TERM=vt100')
        else:
            repls = ('{machine_name}', machine_name), ('{command}', this_shell), ('{params}', '-t -e TERM=vt100')
        exec_commands.append(u.replace_multiple_items(repls, exec_template))
        lab_machines_text += prefix + machine_name + ' '

    # writing the container list in the temp file
    if not no_machines_tmp:
        if not execbash:
            if not PRINT: u.write_temp(lab_machines_text, str(u.generate_urlsafe_hash(path)) + '_machines', PLATFORM)


    # for each machine we have to get the machine.startup file and insert every non empty line as a string inside an array of exec commands. We also replace escapes and quotes
    for machine_name, _ in machines.items():
        startup_file = os.path.join(path, machine_name + '.startup')
        if os.path.exists(startup_file):
            f = open(startup_file, 'r')
            full_startup_command = ''
            for line in f:
                if line.strip() and (line.strip() not in ['\n', '\r\n', '\n\r']) and (not line.startswith('#')):
                    full_startup_command += line.strip().replace('\\', r'\\').replace('"', r'\"').replace("'", r"\'") + ';'
            f.close()
            repls = ('{machine_name}', machine_name), ('{command}', this_shell + ' -c "' + full_startup_command + '"'), ('{params}', '-d')
            startup_commands.append(u.replace_multiple_items(repls, exec_template))
    
    commands = create_network_commands + create_machine_commands + create_connection_commands + create_bridge_connection_commands + copy_folder_commands

    return commands, startup_commands, exec_commands<|MERGE_RESOLUTION|>--- conflicted
+++ resolved
@@ -12,11 +12,9 @@
 import utils as u
 import depgen as dpg
 from collections import OrderedDict
-<<<<<<< HEAD
 import random
-=======
 import ipaddress
->>>>>>> f1f3a66e
+
 
 DEBUG = True
 PRINT = False
@@ -226,18 +224,11 @@
         last_network_counter.close()
 
     with open(os.path.join(base_path,'last_network_counter.txt'), 'r') as last_network_counter:
-<<<<<<< HEAD
-        try:
-            network_counter = int(last_network_counter.readline())
-        except:
-            network_counter = random.randint(0,9)
-=======
         if network_counter == 0: # means it was not set by user
             try:
                 network_counter = int(last_network_counter.readline())
             except:
                 network_counter = 0
->>>>>>> f1f3a66e
         for link in links:
             subnet = ipaddress.ip_address(u'172.19.0.0') + (network_counter * 256 * 256)
             gateway = ipaddress.ip_address(u'172.19.0.1') + (network_counter * 256 * 256)
