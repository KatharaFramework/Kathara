import argparse
import os
import re
import shutil
import sys
from sys import platform as _platform

import file_conversion as fc
import lstart_create as cr
import netkit_commons as nc
from k8s import lab_deployer
from netkit_commons import LINUX, LINUX2

DEBUG = nc.DEBUG
nc.DEBUG = False


# Don't do anything if this is imported as a module!
if __name__ != "__main__":
    exit()


def commandline_arg(bytestring):
    try:
        unicode_string = bytestring.decode(sys.getfilesystemencoding())
        return unicode_string
    except AttributeError:
        return bytestring

parser = argparse.ArgumentParser(description='Create and start a Netkit Lab.')
parser.add_argument('path', type=commandline_arg)
parser.add_argument(
    "-n", "--noterminals", 
    required=False,
    action="store_true", 
    help='Start the lab without opening terminal windows.'
)
parser.add_argument(
    '-d', '--directory',
    required=False,
    help='Specify the folder containing the lab.'
)
parser.add_argument(
    '-F', '--force-lab',
    dest='force_lab',
    required=False,
    action='store_true', 
    help='Force the lab to start without a lab.conf or lab.dep file.'
)
parser.add_argument(
    '-f', '--fast',
    required=False,
    action='store_true', 
    help='DEPRECATED.'
)
parser.add_argument(
    '-l', '--list',
    required=False,
    action='store_true', 
    help='Show a list of running containers after the lab has been started.'
)
parser.add_argument(
    '-o', '--pass',
    dest='options',
    nargs='*',
    required=False, 
    help="Pass options to vstart. Options should be a list of double quoted strings, like '--pass \"mem=64m\" \"eth=0:A\"'."
)
parser.add_argument(
    '-p', '--parallel',
    required=False, 
    help='DEPRECATED.'
)
parser.add_argument(
    '-s', '--sequential',
    required=False,
    action='store_true', 
    help='DEPRECATED.'
)
parser.add_argument(
    '-w', '--wait',
    required=False,
    action='store_true',
    help='DEPRECATED.'
)
parser.add_argument(
    '--xterm',
    required=False,
    help='Set a different terminal emulator application (Unix only).'
)
parser.add_argument(
    '--print',
    dest="print_only",
    required=False,
    action='store_true',
    help='Print commands used to start the containers to stderr (containers are not started).'
)
parser.add_argument(
    '-c', '--counter',
    required=False,
    help='Start from a specific network counter (overrides whatever was previously initialized, using 0 will prompt the default behavior).'
)
parser.add_argument("--execbash", required=False, action="store_true", help=argparse.SUPPRESS)
parser.add_argument(
    '-k', '--k8s',
    required=False,
    action='store_true',
    help='Start the lab in Kubernetes mode. Lab will be deployed on the configured cluster and no terminals will open.'
)

args, unknown = parser.parse_known_args()

<<<<<<< HEAD
machine_name_args = list(filter(lambda x: not (x.startswith("--") or x.startswith("-")), unknown))
=======
machine_name_args = list(map(lambda s: s.lower(), filter (lambda x: not (x.startswith("--") or x.startswith("-")), unknown)))
>>>>>>> 0a1a60a0

# applying parameter options (1/3)
title_option = " -T "
if args.xterm and (" " not in args.xterm):
    nc.LINUX_TERMINAL_TYPE = args.xterm.replace('"', '').replace("'", '')
    title_option = " --title="

FORCE_LAB = False
if args.force_lab: 
    FORCE_LAB = args.force_lab

network_counter = 0
if args.counter: 
    try: 
        network_counter = int(args.counter)
    except ValueError:
        pass

if args.print_only:
    cr.PRINT = True
    nc.PRINT = True

lab_path = args.directory.replace('"', '').replace("'", '') if args.directory else \
           args.path.replace('"', '').replace("'", '')

# getting options from args.options and later append them to the options dictionary
additional_options = []
if args.options:
    for opt in args.options:
        app = opt.replace('"', '').replace("'", '').split("=")
        additional_options.append((app[0].strip(), app[1].strip()))

# get lab machines, options, links and metadata
(machines, links, options, metadata) = nc.lab_parse(lab_path, force=FORCE_LAB)

# applying parameter options (2/3)
# adding additional_options to options
# Loop through the machines
for machine_name, _ in machines.items():
    # Check if a machine already has options, if not create a list
    if machine_name not in options:
        options[machine_name] = []

    # Append additional_options to options
    options[machine_name] = options[machine_name] + additional_options

filtered_machines = machines

# filter machines based on machine_name_args (if at least one)
if len(machine_name_args) >= 1:
    filtered_machines = dict((k, machines[k]) for k, v in machines.items() if k in machine_name_args)

# if force-lab is set true and we have no machines from lab.conf we need to set machine names from args
if FORCE_LAB and (len(filtered_machines.items()) == 0):
    filtered_machines = dict((k, [('default', 0)]) for k in machine_name_args)
    links = ['default']

# some checks
if len(filtered_machines) < 1:
    sys.stderr.write("Please specify at least a machine.\n")
    sys.exit(1)

for _, interfaces in filtered_machines.items(): 
    if len(interfaces) < 1:
        sys.stderr.write("Please specify at least a link for every machine.\n")
        sys.exit(1)

external_commands = []
# check if exist external.conf file, if user have root permission for execute external.conf file and check platform
if os.path.exists(os.path.join(lab_path, 'external.conf')):
    if _platform == LINUX or _platform == LINUX2:
        if os.geteuid() == 0:
            collision_domains, external_interfaces = nc.external_parse(lab_path)
            # list of all interfaces
            list_interfaces = [iface for iface in os.listdir('/sys/class/net/') if
                               re.match('lo|wlx.*|docker0|veth.*', iface) is None]

            for collision_domain in collision_domains:
                # check collision domains specified in external.conf
                if collision_domain not in links:
                    sys.stderr.write(collision_domain + ' ' + 'is not a valid collision domain, please check your external.conf file.' + '\n')
                    sys.exit(1)

            for external_interface in external_interfaces:
                # check ethernet interface specified in external.conf
                if external_interface.__contains__("."):
                    prefix_interface = external_interface.split(".")[0]
                    if prefix_interface not in list_interfaces:
                        sys.stderr.write(external_interface + ' ' + 'is not a valid ethernet interface, please check your external.conf file.' + '\n')
                        sys.exit(1)
                else:
                    if external_interface not in list_interfaces:
                        sys.stderr.write(external_interface + ' ' + 'is not a valid ethernet interface, please check your external.conf file.' + '\n')
                        sys.exit(1)

            external_commands = nc.external_commands(lab_path, collision_domains, external_interfaces)
        else:
            sys.stderr.write("Please need root permission to execute external.conf file.\n")
            sys.exit(1)
    else:
        sys.stderr.write("Please only Linux operating system is supported.\n")
        sys.stderr.write("Your operating system is " + _platform + "." + "\n")
        sys.exit(1)

if not args.execbash:
    # removing \r from DOS/MAC files
    for machine in filtered_machines:
        machine_path = os.path.join(lab_path, machine)

        fc.win2linux_all_files_in_dir(machine_path)
        # checking if folder tree for the given machine contains etc/zebra (and we are not in print mode)
        # and if so rename it as etc/quagga before the copy to the container
        if (not nc.PRINT) and os.path.isdir(os.path.join(machine_path, "etc/zebra")):
            zebra_path = os.path.join(machine_path, "etc/zebra")
            quagga_path = os.path.join(machine_path, "etc/quagga")

            try:
                sys.stderr.write("Moving '" + zebra_path + "' to '" + quagga_path + "'\n")
                os.rename(zebra_path, quagga_path)
            except OSError:
                sys.stderr.write("ERROR: could not move '" + zebra_path + "' to '" + quagga_path + "'\n")

        if (not nc.PRINT) and os.path.isdir(os.path.join(machine_path, "var/www")) and \
                (not os.path.isdir(os.path.join(machine_path, "var/www/html"))):
            www_path = os.path.join(machine_path, "var/www")
            html_path = os.path.join(machine_path, "var/www/html")

            try:
                sys.stderr.write("Moving '" + www_path + "' to '" + html_path + "'\n")
                os.makedirs(html_path)

                for node in os.listdir(www_path):
                    if node != "html":
                        shutil.move(os.path.join(www_path, node), os.path.join(html_path, node))
            except OSError:
                sys.stderr.write("ERROR: could not move '" + www_path + "' to '" + html_path + "'\n")

if not args.k8s:
    # get command lists
    (commands, startup_commands, exec_commands) = nc.create_commands(
                                                    filtered_machines,
                                                    links,
                                                    options,
                                                    metadata,
                                                    lab_path,
                                                    args.execbash,
                                                    no_machines_tmp=(len(machine_name_args) >= 1),
                                                    network_counter=network_counter
                                                  )

    # create lab
    if not args.execbash:
        # running creation commands not verbosely
        cr.lab_create(commands, startup_commands, external_commands)
    else:
        cr.lab_create([], startup_commands, [])

    COMMAND_LAUNCHER = "bash -c '"
    COMMAND_LAUNCHER_END = "'"
    if nc.PLATFORM == nc.WINDOWS:
        COMMAND_LAUNCHER = 'start cmd /c "'
        COMMAND_LAUNCHER_END = '"'

    # print commands for terminal (exec bash commands to open terminals)
    if not args.noterminals:
        for exec_command, machine_name in zip(exec_commands, filtered_machines):
            if nc.PLATFORM == nc.WINDOWS:
                if cr.PRINT:
                    sys.stderr.write(COMMAND_LAUNCHER + exec_command + COMMAND_LAUNCHER_END + "\n")
                else:
                    print(COMMAND_LAUNCHER + exec_command + COMMAND_LAUNCHER_END)
            else:
                if cr.PRINT:
                    print(
                        nc.LINUX_TERMINAL_TYPE + title_option + '"' + machine_name + '" -e "' + COMMAND_LAUNCHER +
                        exec_command + COMMAND_LAUNCHER_END + '"'
                    )
                else:
                    print(machine_name + ";" + COMMAND_LAUNCHER + exec_command + COMMAND_LAUNCHER_END)
else:
    # Deploy parsed lab in Kubernetes cluster
    lab_deployer.deploy(
        filtered_machines,
        links,
        options,
        lab_path,
        network_counter=network_counter
    )

# applying parameter options (3/3)
if args.list and (not cr.PRINT):
    if not args.k8s:
        if nc.PLATFORM == nc.WINDOWS:
            print('"' + os.path.join(os.environ['NETKIT_HOME'], 'linfo') + '" -d "' + lab_path + '"')
        else:
            print("stats ;" + '"' + os.path.join(os.environ['NETKIT_HOME'], 'linfo') + '" -d "' + lab_path + '"')
    else:
        lab_deployer.get_lab_info(lab_path)<|MERGE_RESOLUTION|>--- conflicted
+++ resolved
@@ -110,11 +110,8 @@
 
 args, unknown = parser.parse_known_args()
 
-<<<<<<< HEAD
-machine_name_args = list(filter(lambda x: not (x.startswith("--") or x.startswith("-")), unknown))
-=======
 machine_name_args = list(map(lambda s: s.lower(), filter (lambda x: not (x.startswith("--") or x.startswith("-")), unknown)))
->>>>>>> 0a1a60a0
+
 
 # applying parameter options (1/3)
 title_option = " -T "
