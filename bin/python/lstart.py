import argparse
import os
import shutil
<<<<<<< HEAD
import sys

import file_conversion as fc
import lstart_create as cr
import netkit_commons as nc
from k8s import lab_deployer
=======
import re
from sys import platform as _platform
from netkit_commons import LINUX, LINUX2
>>>>>>> a4247649

DEBUG = nc.DEBUG
nc.DEBUG = False


def commandline_arg(bytestring):
    try:
        unicode_string = bytestring.decode(sys.getfilesystemencoding())
        return unicode_string
    except AttributeError:
        return bytestring

parser = argparse.ArgumentParser(description='Create and start a Netkit Lab.')
parser.add_argument('path', type=commandline_arg)
parser.add_argument(
    "-n", "--noterminals", 
    required=False,
    action="store_true", 
    help='Start the lab without opening terminal windows.'
)
parser.add_argument(
    '-d', '--directory',
    required=False,
    help='Specify the folder containing the lab.'
)
parser.add_argument(
    '-F', '--force-lab',
    dest='force_lab',
    required=False,
    action='store_true', 
    help='Force the lab to start without a lab.conf or lab.dep file.'
)
parser.add_argument(
    '-f', '--fast',
    required=False,
    action='store_true', 
    help='DEPRECATED.'
)
parser.add_argument(
    '-l', '--list',
    required=False,
    action='store_true', 
    help='Show a list of running containers after the lab has been started.'
)
parser.add_argument(
    '-o', '--pass',
    dest='options',
    nargs='*',
    required=False, 
    help="Pass options to vstart. Options should be a list of double quoted strings, like '--pass \"mem=64m\" \"eth=0:A\"'."
)
parser.add_argument(
    '-p', '--parallel',
    required=False, 
    help='DEPRECATED.'
)
parser.add_argument(
    '-s', '--sequential',
    required=False,
    action='store_true', 
    help='DEPRECATED.'
)
parser.add_argument(
    '-w', '--wait',
    required=False,
    action='store_true',
    help='DEPRECATED.'
)
parser.add_argument(
    '--xterm',
    required=False,
    help='Set a different terminal emulator application (Unix only).'
)
parser.add_argument(
    '--print',
    dest="print_only",
    required=False,
    action='store_true',
    help='Print commands used to start the containers to stderr (containers are not started).'
)
parser.add_argument(
    '-c', '--counter',
    required=False,
    help='Start from a specific network counter (overrides whatever was previously initialized, using 0 will prompt the default behavior).'
)
parser.add_argument("--execbash", required=False, action="store_true", help=argparse.SUPPRESS)
parser.add_argument(
    '-k', '--k8s_bin',
    required=False,
    action='store_true',
    help='Start the lab in Kubernetes mode. Lab will be deployed on the configured cluster and no terminals will open.'
)

args, unknown = parser.parse_known_args()

machine_name_args = list(filter (lambda x: not (x.startswith("--") or x.startswith("-")), unknown))

# applying parameter options (1/3)
title_option = " -T "
if args.xterm and (" " not in args.xterm):
    nc.LINUX_TERMINAL_TYPE = args.xterm.replace('"', '').replace("'", '')
    title_option = " --title="

FORCE_LAB = False
if args.force_lab: 
    FORCE_LAB = args.force_lab

network_counter = 0
if args.counter: 
    try: 
        network_counter = int(args.counter)
    except ValueError:
        pass

if args.print_only:
    cr.PRINT = True
    nc.PRINT = True

lab_path = args.directory.replace('"', '').replace("'", '') if args.directory else \
           args.path.replace('"', '').replace("'", '')

# getting options from args.options and later append them to the options dictionary
additional_options = []
if args.options:
    for opt in args.options:
        app = opt.replace('"', '').replace("'", '').split("=")
        additional_options.append((app[0].strip(), app[1].strip()))

# get lab machines, options, links and metadata
(machines, links, options, metadata) = nc.lab_parse(lab_path, force=FORCE_LAB)

# applying parameter options (2/3)
# adding additional_options to options
for machine_name, _ in options.items():
    options[machine_name] = options[machine_name] + additional_options

filtered_machines = machines

# filter machines based on machine_name_args (if at least one)
if len(machine_name_args) >= 1:
    filtered_machines = dict((k, machines[k]) for k, v in machines.items() if k in machine_name_args)

# if force-lab is set true and we have no machines from lab.conf we need to set machine names from args
if FORCE_LAB and (len(filtered_machines.items()) == 0):
    filtered_machines = dict((k, [('default', 0)]) for k in machine_name_args)
    links = ['default']

# some checks
if len(filtered_machines) < 1:
    sys.stderr.write("Please specify at least a machine.\n")
    sys.exit(1)

<<<<<<< HEAD
for _, interfaces in filtered_machines.items(): 
    if len(interfaces) < 1:
        sys.stderr.write("Please specify at least a link for every machine.\n")
        sys.exit(1)
=======
external_commands = []
#check if exist external.conf file, if user have root permission for execute external.conf file and check plaftorm
if (os.path.exists(os.path.join(lab_path, 'external.conf'))):
    if (_platform == LINUX or _platform == LINUX2): 
        if (os.geteuid() == 0):
            collision_domains, external_interfaces = nc.external_parse(lab_path)
            #list of all interfaces
            list_interfaces = [dir for dir in os.listdir('/sys/class/net/') if re.match('lo|wlx.*|docker0|veth.*', dir) is None]

            for collision_domain in collision_domains:
                #check collision domains specified in external.conf 
                if not collision_domain in links:
                    sys.stderr.write(collision_domain + ' ' + 'is not a valid collision domain, please check your external.conf file.' + '\n')
                    sys.exit(1)
            for external_interface in external_interfaces:
                #check ethernet interface specified in external.conf
                if external_interface.__contains__("."):
                    prefix_interface = external_interface.split(".")[0]
                    if not prefix_interface in list_interfaces:
                        sys.stderr.write(external_interface + ' ' + 'is not a valid ethernet interface, please check your external.conf file.' + '\n')
                        sys.exit(1)
                else:
                    if not external_interface in list_interfaces:
                        sys.stderr.write(external_interface + ' ' + 'is not a valid ethernet interface, please check your external.conf file.' + '\n')
                        sys.exit(1)
            
            external_commands = nc.external_commands(lab_path, collision_domains, external_interfaces)
        else:
            sys.stderr.write("Please need root permission to execute external.conf file.\n")
            sys.exit(1)
    else:
        sys.stderr.write("Please only Linux operating system is supported.\n")
        sys.stderr.write("Your operating system is " + _platform + "." + "\n")
        sys.exit(1)

# get command lists
(commands, startup_commands, exec_commands) = nc.create_commands(filtered_machines, links, options, metadata, lab_path, args.execbash, no_machines_tmp=(len(machine_name_args) >= 1), network_counter=network_counter)
>>>>>>> a4247649

if not args.execbash:
    # removing \r from DOS/MAC files
    for machine in filtered_machines:
        machine_path = os.path.join(lab_path, machine)

        fc.win2linux_all_files_in_dir(machine_path)
        # checking if folder tree for the given machine contains etc/zebra (and we are not in print mode)
        # and if so rename it as etc/quagga before the copy to the container
        if (not nc.PRINT) and os.path.isdir(os.path.join(machine_path, "etc/zebra")):
            zebra_path = os.path.join(machine_path, "etc/zebra")
            quagga_path = os.path.join(machine_path, "etc/quagga")

            try:
                sys.stderr.write("Moving '" + zebra_path + "' to '" + quagga_path + "'\n")
                os.rename(zebra_path, quagga_path)
            except OSError:
                sys.stderr.write("ERROR: could not move '" + zebra_path + "' to '" + quagga_path + "'\n")

        if (not nc.PRINT) and os.path.isdir(os.path.join(machine_path, "var/www")) and \
         (not os.path.isdir(os.path.join(machine_path, "var/www/html"))):
            www_path = os.path.join(machine_path, "var/www")
            html_path = os.path.join(machine_path, "var/www/html")

            try:
                sys.stderr.write("Moving '" + www_path + "' to '" + html_path + "'\n")
                os.makedirs(html_path)

                for node in os.listdir(www_path):
                    if node != "html":
<<<<<<< HEAD
                        shutil.move(os.path.join(www_path, node), os.path.join(html_path, node))
            except OSError:
                sys.stderr.write("ERROR: could not move '" + www_path + "' to '" + html_path + "'\n")

if not args.k8s:
    # get command lists
    (commands, startup_commands, exec_commands) = nc.create_commands(
                                                        filtered_machines,
                                                        links,
                                                        options,
                                                        metadata,
                                                        lab_path,
                                                        args.execbash,
                                                        no_machines_tmp=(len(machine_name_args) >= 1),
                                                        network_counter=network_counter
                                                  )

    # create lab
    if not args.execbash:
        # running creation commands not verbosely
        cr.lab_create(commands, startup_commands)
    else:
        cr.lab_create([], startup_commands)

    COMMAND_LAUNCHER = "bash -c '"
    COMMAND_LAUNCHER_END = "'"
    if nc.PLATFORM == nc.WINDOWS:
        COMMAND_LAUNCHER = 'start cmd /c "'
        COMMAND_LAUNCHER_END = '"'

    # print commands for terminal (exec bash commands to open terminals)
    if not args.noterminals:
        for exec_command, machine_name in zip(exec_commands, filtered_machines):
            if nc.PLATFORM == nc.WINDOWS:
                if cr.PRINT:
                    sys.stderr.write(COMMAND_LAUNCHER + exec_command + COMMAND_LAUNCHER_END + "\n")
                else:
                    print(COMMAND_LAUNCHER + exec_command + COMMAND_LAUNCHER_END)
            else:
                if cr.PRINT:
                    print(nc.LINUX_TERMINAL_TYPE + title_option + '"' + machine_name + '" -e "' + COMMAND_LAUNCHER +
                          exec_command + COMMAND_LAUNCHER_END + '"')
                else:
                    print(machine_name + ";" + COMMAND_LAUNCHER + exec_command + COMMAND_LAUNCHER_END)
else:
    # Deploy parsed lab in Kubernetes cluster
    lab_deployer.deploy(
        filtered_machines,
        links,
        options,
        lab_path,
        no_machines_tmp=(len(machine_name_args) >= 1),
        network_counter=network_counter
    )
=======
                        shutil.move(os.path.join(os.path.join(machine_path, "var/www"), node), os.path.join(os.path.join(machine_path, "var/www/html"), node))
            except:
                sys.stderr.write("ERROR: could not move '" + os.path.join(machine_path, "var/www") + "' to '" + os.path.join(machine_path, "var/www/html") + "'\n")
    # running creation commands not verbosely
    cr.lab_create(commands, startup_commands, external_commands)
else:
    cr.lab_create([], startup_commands, [])

COMMAND_LAUNCHER = "bash -c '"
COMMAND_LAUNCHER_END = "'"
if nc.PLATFORM == nc.WINDOWS:
    COMMAND_LAUNCHER = 'start cmd /c "'
    COMMAND_LAUNCHER_END = '"'

# print commands for terminal (exec bash commands to open terminals)
if not args.noterminals:
    for exec_command, machine_name in zip(exec_commands, filtered_machines):
        if nc.PLATFORM == nc.WINDOWS:        
            if cr.PRINT: sys.stderr.write(COMMAND_LAUNCHER + exec_command + COMMAND_LAUNCHER_END + "\n")
            else: print(COMMAND_LAUNCHER + exec_command + COMMAND_LAUNCHER_END)
        else:
            if cr.PRINT: print(nc.LINUX_TERMINAL_TYPE + title_option + '"' + machine_name + '" -e "' + COMMAND_LAUNCHER + exec_command + COMMAND_LAUNCHER_END + '"')
            else: print(machine_name + ";" + COMMAND_LAUNCHER + exec_command + COMMAND_LAUNCHER_END)
>>>>>>> a4247649

# applying parameter options (3/3)
if args.list and (not cr.PRINT):
    if nc.PLATFORM == nc.WINDOWS:
        print('"' + os.path.join(os.environ['NETKIT_HOME'], 'linfo') + '" -d "' + lab_path + '"')
    else:
        print("stats ;" + '"' + os.path.join(os.environ['NETKIT_HOME'], 'linfo') + '" -d "' + lab_path + '"')<|MERGE_RESOLUTION|>--- conflicted
+++ resolved
@@ -1,18 +1,15 @@
 import argparse
 import os
+import re
 import shutil
-<<<<<<< HEAD
 import sys
+from sys import platform as _platform
 
 import file_conversion as fc
 import lstart_create as cr
 import netkit_commons as nc
 from k8s import lab_deployer
-=======
-import re
-from sys import platform as _platform
 from netkit_commons import LINUX, LINUX2
->>>>>>> a4247649
 
 DEBUG = nc.DEBUG
 nc.DEBUG = False
@@ -100,7 +97,7 @@
 )
 parser.add_argument("--execbash", required=False, action="store_true", help=argparse.SUPPRESS)
 parser.add_argument(
-    '-k', '--k8s_bin',
+    '-k', '--k8s',
     required=False,
     action='store_true',
     help='Start the lab in Kubernetes mode. Lab will be deployed on the configured cluster and no terminals will open.'
@@ -108,7 +105,7 @@
 
 args, unknown = parser.parse_known_args()
 
-machine_name_args = list(filter (lambda x: not (x.startswith("--") or x.startswith("-")), unknown))
+machine_name_args = list(filter(lambda x: not (x.startswith("--") or x.startswith("-")), unknown))
 
 # applying parameter options (1/3)
 title_option = " -T "
@@ -165,38 +162,39 @@
     sys.stderr.write("Please specify at least a machine.\n")
     sys.exit(1)
 
-<<<<<<< HEAD
 for _, interfaces in filtered_machines.items(): 
     if len(interfaces) < 1:
         sys.stderr.write("Please specify at least a link for every machine.\n")
         sys.exit(1)
-=======
+
 external_commands = []
-#check if exist external.conf file, if user have root permission for execute external.conf file and check plaftorm
-if (os.path.exists(os.path.join(lab_path, 'external.conf'))):
-    if (_platform == LINUX or _platform == LINUX2): 
-        if (os.geteuid() == 0):
+# check if exist external.conf file, if user have root permission for execute external.conf file and check platform
+if os.path.exists(os.path.join(lab_path, 'external.conf')):
+    if _platform == LINUX or _platform == LINUX2:
+        if os.geteuid() == 0:
             collision_domains, external_interfaces = nc.external_parse(lab_path)
-            #list of all interfaces
-            list_interfaces = [dir for dir in os.listdir('/sys/class/net/') if re.match('lo|wlx.*|docker0|veth.*', dir) is None]
+            # list of all interfaces
+            list_interfaces = [iface for iface in os.listdir('/sys/class/net/') if
+                               re.match('lo|wlx.*|docker0|veth.*', iface) is None]
 
             for collision_domain in collision_domains:
-                #check collision domains specified in external.conf 
-                if not collision_domain in links:
+                # check collision domains specified in external.conf
+                if collision_domain not in links:
                     sys.stderr.write(collision_domain + ' ' + 'is not a valid collision domain, please check your external.conf file.' + '\n')
                     sys.exit(1)
+
             for external_interface in external_interfaces:
-                #check ethernet interface specified in external.conf
+                # check ethernet interface specified in external.conf
                 if external_interface.__contains__("."):
                     prefix_interface = external_interface.split(".")[0]
-                    if not prefix_interface in list_interfaces:
+                    if prefix_interface not in list_interfaces:
                         sys.stderr.write(external_interface + ' ' + 'is not a valid ethernet interface, please check your external.conf file.' + '\n')
                         sys.exit(1)
                 else:
-                    if not external_interface in list_interfaces:
+                    if external_interface not in list_interfaces:
                         sys.stderr.write(external_interface + ' ' + 'is not a valid ethernet interface, please check your external.conf file.' + '\n')
                         sys.exit(1)
-            
+
             external_commands = nc.external_commands(lab_path, collision_domains, external_interfaces)
         else:
             sys.stderr.write("Please need root permission to execute external.conf file.\n")
@@ -206,10 +204,6 @@
         sys.stderr.write("Your operating system is " + _platform + "." + "\n")
         sys.exit(1)
 
-# get command lists
-(commands, startup_commands, exec_commands) = nc.create_commands(filtered_machines, links, options, metadata, lab_path, args.execbash, no_machines_tmp=(len(machine_name_args) >= 1), network_counter=network_counter)
->>>>>>> a4247649
-
 if not args.execbash:
     # removing \r from DOS/MAC files
     for machine in filtered_machines:
@@ -229,7 +223,7 @@
                 sys.stderr.write("ERROR: could not move '" + zebra_path + "' to '" + quagga_path + "'\n")
 
         if (not nc.PRINT) and os.path.isdir(os.path.join(machine_path, "var/www")) and \
-         (not os.path.isdir(os.path.join(machine_path, "var/www/html"))):
+                (not os.path.isdir(os.path.join(machine_path, "var/www/html"))):
             www_path = os.path.join(machine_path, "var/www")
             html_path = os.path.join(machine_path, "var/www/html")
 
@@ -239,7 +233,6 @@
 
                 for node in os.listdir(www_path):
                     if node != "html":
-<<<<<<< HEAD
                         shutil.move(os.path.join(www_path, node), os.path.join(html_path, node))
             except OSError:
                 sys.stderr.write("ERROR: could not move '" + www_path + "' to '" + html_path + "'\n")
@@ -247,22 +240,22 @@
 if not args.k8s:
     # get command lists
     (commands, startup_commands, exec_commands) = nc.create_commands(
-                                                        filtered_machines,
-                                                        links,
-                                                        options,
-                                                        metadata,
-                                                        lab_path,
-                                                        args.execbash,
-                                                        no_machines_tmp=(len(machine_name_args) >= 1),
-                                                        network_counter=network_counter
+                                                    filtered_machines,
+                                                    links,
+                                                    options,
+                                                    metadata,
+                                                    lab_path,
+                                                    args.execbash,
+                                                    no_machines_tmp=(len(machine_name_args) >= 1),
+                                                    network_counter=network_counter
                                                   )
 
     # create lab
     if not args.execbash:
         # running creation commands not verbosely
-        cr.lab_create(commands, startup_commands)
+        cr.lab_create(commands, startup_commands, external_commands)
     else:
-        cr.lab_create([], startup_commands)
+        cr.lab_create([], startup_commands, [])
 
     COMMAND_LAUNCHER = "bash -c '"
     COMMAND_LAUNCHER_END = "'"
@@ -280,8 +273,10 @@
                     print(COMMAND_LAUNCHER + exec_command + COMMAND_LAUNCHER_END)
             else:
                 if cr.PRINT:
-                    print(nc.LINUX_TERMINAL_TYPE + title_option + '"' + machine_name + '" -e "' + COMMAND_LAUNCHER +
-                          exec_command + COMMAND_LAUNCHER_END + '"')
+                    print(
+                        nc.LINUX_TERMINAL_TYPE + title_option + '"' + machine_name + '" -e "' + COMMAND_LAUNCHER +
+                        exec_command + COMMAND_LAUNCHER_END + '"'
+                    )
                 else:
                     print(machine_name + ";" + COMMAND_LAUNCHER + exec_command + COMMAND_LAUNCHER_END)
 else:
@@ -291,34 +286,8 @@
         links,
         options,
         lab_path,
-        no_machines_tmp=(len(machine_name_args) >= 1),
         network_counter=network_counter
     )
-=======
-                        shutil.move(os.path.join(os.path.join(machine_path, "var/www"), node), os.path.join(os.path.join(machine_path, "var/www/html"), node))
-            except:
-                sys.stderr.write("ERROR: could not move '" + os.path.join(machine_path, "var/www") + "' to '" + os.path.join(machine_path, "var/www/html") + "'\n")
-    # running creation commands not verbosely
-    cr.lab_create(commands, startup_commands, external_commands)
-else:
-    cr.lab_create([], startup_commands, [])
-
-COMMAND_LAUNCHER = "bash -c '"
-COMMAND_LAUNCHER_END = "'"
-if nc.PLATFORM == nc.WINDOWS:
-    COMMAND_LAUNCHER = 'start cmd /c "'
-    COMMAND_LAUNCHER_END = '"'
-
-# print commands for terminal (exec bash commands to open terminals)
-if not args.noterminals:
-    for exec_command, machine_name in zip(exec_commands, filtered_machines):
-        if nc.PLATFORM == nc.WINDOWS:        
-            if cr.PRINT: sys.stderr.write(COMMAND_LAUNCHER + exec_command + COMMAND_LAUNCHER_END + "\n")
-            else: print(COMMAND_LAUNCHER + exec_command + COMMAND_LAUNCHER_END)
-        else:
-            if cr.PRINT: print(nc.LINUX_TERMINAL_TYPE + title_option + '"' + machine_name + '" -e "' + COMMAND_LAUNCHER + exec_command + COMMAND_LAUNCHER_END + '"')
-            else: print(machine_name + ";" + COMMAND_LAUNCHER + exec_command + COMMAND_LAUNCHER_END)
->>>>>>> a4247649
 
 # applying parameter options (3/3)
 if args.list and (not cr.PRINT):
