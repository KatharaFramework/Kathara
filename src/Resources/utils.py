--- conflicted
+++ resolved
@@ -43,13 +43,9 @@
 def generate_urlsafe_hash(string):
     string = re.sub(r'[^\x00-\x7F]+', '', string)
     return base64.urlsafe_b64encode(hashlib.md5(string.encode('utf-8', errors='ignore')).digest())[:-2] \
-<<<<<<< HEAD
-            .decode('utf-8').replace('_', '-')
-=======
             .decode('utf-8') \
             .replace('_', '-')
 
->>>>>>> ea93537c
 
 def get_absolute_path(path):
     abs_path = os.path.abspath(path)
