--- conflicted
+++ resolved
@@ -106,10 +106,6 @@
 
 
 def get_pool_size():
-<<<<<<< HEAD
-    # Pool Size is limited to 10 due to urllib3 (used by DockerPy)
-=======
->>>>>>> fe7d4194
     return cpu_count()
 
 
