import json
import logging
import os
import time

from .. import utils
from .. import version
from ..api.GitHubApi import GitHubApi
from ..exceptions import HTTPConnectionError, SettingsError
from ..foundation.setting.SettingsAddonFactory import SettingsAddonFactory

POSSIBLE_SHELLS = ["/bin/bash", "/bin/sh", "/bin/ash", "/bin/ksh", "/bin/zsh", "/bin/fish", "/bin/csh", "/bin/tcsh"]
POSSIBLE_TERMINALS = ["/usr/bin/xterm", "/usr/bin/konsole"]
POSSIBLE_DEBUG_LEVELS = ["CRITICAL", "ERROR", "WARNING", "INFO", "DEBUG"]
POSSIBLE_MANAGERS = ["docker", "kubernetes"]

ONE_WEEK = 604800

DEFAULTS = {
    "image": 'kathara/quagga',
    "manager_type": 'docker',
    "terminal": '/usr/bin/xterm',
    "open_terminals": True,
    "device_shell": '/bin/bash',
    "net_prefix": 'kathara',
    "device_prefix": 'kathara',
    "debug_level": 'INFO',
    "print_startup_log": True,
    "enable_ipv6": False,
    "win_wls2": False
}


class Setting(object):
<<<<<<< HEAD
    __slots__ = ['image', 'manager_type', 'terminal', 'open_terminals',
                 'hosthome_mount', 'shared_mount', 'device_shell', 'net_prefix', 'device_prefix', 'debug_level',
                 'print_startup_log', 'enable_ipv6', 'last_checked', 'win_wls2']
=======
    __slots__ = ['image', 'manager_type', 'terminal', 'open_terminals', 'device_shell', 'net_prefix',
                 'device_prefix', 'debug_level', 'print_startup_log', 'enable_ipv6', 'last_checked', 'addons']

    SETTING_FOLDER = None
    SETTING_PATH = None
>>>>>>> f2bcb218

    __instance = None

    @staticmethod
    def get_instance():
        if Setting.__instance is None:
            Setting()

        return Setting.__instance

    def __init__(self):
        if Setting.__instance is not None:
            raise Exception("This class is a singleton!")
        else:
            Setting.SETTING_FOLDER = os.path.join(utils.get_current_user_home(), ".config")
            Setting.SETTING_PATH = os.path.join(Setting.SETTING_FOLDER, "kathara.conf")

            # Load default settings to use
            for (name, value) in DEFAULTS.items():
                setattr(self, name, value)

            self.addons = None
            self.last_checked = time.time() - ONE_WEEK

            self.load()

            Setting.__instance = self

    def __getattr__(self, item):
        return self.addons.get(item)

    def __setattr__(self, name, value):
        if name in self.__slots__:
            super(Setting, self).__setattr__(name, value)
            return

        setattr(self.addons, name, value)

    def load(self):
        if not os.path.exists(Setting.SETTING_PATH):        # If settings file don't exist, create with defaults
            if not os.path.isdir(Setting.SETTING_FOLDER):   # Create .config folder if doesn't exists, create it
                os.mkdir(Setting.SETTING_FOLDER)

            self.load_settings_addon()                      # Load default manager addons
            self.save()

            def unix_permissions():
                (uid, gid) = utils.get_current_user_uid_gid()

                os.chmod(Setting.SETTING_PATH, 0o600)
                os.chown(Setting.SETTING_PATH, uid, gid)

            # If Linux or Mac, set the right permissions and ownership to the settings file.
            utils.exec_by_platform(unix_permissions, lambda: None, unix_permissions)
        else:  # If file exists, read it and check values
            settings = {}
            with open(Setting.SETTING_PATH, 'r') as settings_file:
                try:
                    settings = json.load(settings_file)
                except ValueError:
                    raise SettingsError("Not a valid JSON.")

            for name, value in settings.items():
                if hasattr(self, name):
                    setattr(self, name, value)

            self.load_settings_addon()                      # Manager may be changed with loaded settings, reload addon
            self.addons.load(settings)                      # Load values into the addon object

    @staticmethod
    def wipe():
        if os.path.exists(Setting.SETTING_PATH):
            os.remove(Setting.SETTING_PATH)

    def save(self):
        """
        Saves settings to a config.json file in the Kathara path.
        """
        to_save = self.addons.merge(self._to_dict())

        with open(Setting.SETTING_PATH, 'w') as settings_file:
            settings_file.write(json.dumps(to_save, indent=True))

    def check(self):
        self.check_manager()

        self.check_terminal()

        current_time = time.time()
        # After 1 week, check if a new Kathara version has been released.
        if current_time - self.last_checked > ONE_WEEK:
            logging.debug(utils.format_headers("Checking Updates"))
            checked = True

            try:
                logging.debug("Checking Kathara release...")

                latest_remote_release = GitHubApi.get_release_information()
                latest_version = latest_remote_release["tag_name"]

                if version.less_than(version.CURRENT_VERSION, latest_version):
                    print("A new version of Kathara has been released.")
                    print("Current: %s - Latest: %s" % (version.CURRENT_VERSION, latest_version))
                    print("Please update it from https://github.com/KatharaFramework/Kathara")
            except HTTPConnectionError:
                logging.debug("Connection to GitHub failed, passing...")
                checked = False

            if checked:
                self.last_checked = current_time
                self.save()

            logging.debug(utils.format_headers())

        try:
            utils.re_search_fail(r"^[a-z]+_?[a-z_]+$", self.net_prefix)
        except ValueError:
            raise SettingsError("Networks Prefix must only contain lowercase letters and underscore.")

        try:
            utils.re_search_fail(r"^[a-z]+_?[a-z_]+$", self.device_prefix)
        except ValueError:
            raise SettingsError("Device Prefix must only contain lowercase letters and underscore.")

        if self.debug_level not in POSSIBLE_DEBUG_LEVELS:
            raise SettingsError("Debug Level must be one of the following: %s." % (", ".join(POSSIBLE_DEBUG_LEVELS)))

    def check_manager(self):
        from ..manager.ManagerProxy import ManagerProxy
        managers = ManagerProxy.get_available_managers_name()

        if self.manager_type not in managers.keys():
            raise SettingsError("Manager Type not allowed.")

    def check_image(self, image=None):
        image = self.image if not image else image

        # Required to import here because otherwise there is a cyclic dependency
        from ..manager.ManagerProxy import ManagerProxy
        ManagerProxy.get_instance().check_image(image)

    def check_terminal(self, terminal=None):
        terminal = self.terminal if not terminal else terminal

        # Skip check for TMUX (special value)
        if terminal == "TMUX":
            return True

        def check_unix():
            return os.path.isfile(terminal) and os.access(terminal, os.X_OK)

        if not utils.exec_by_platform(check_unix, lambda: True, lambda: True):
            raise SettingsError("Terminal Emulator `%s` not valid! Install it before using it." % terminal)

        return True

    def load_settings_addon(self):
        self.addons = SettingsAddonFactory().create_instance(class_args=(self.manager_type.capitalize(), ))

    def _to_dict(self):
        return {"image": self.image,
                "manager_type": self.manager_type,
                "terminal": self.terminal,
                "open_terminals": self.open_terminals,
                "device_shell": self.device_shell,
                "net_prefix": self.net_prefix,
                "device_prefix": self.device_prefix,
                "debug_level": self.debug_level,
                "print_startup_log": self.print_startup_log,
                "enable_ipv6": self.enable_ipv6,
                "last_checked": self.last_checked,
<<<<<<< HEAD
                "enable_ipv6": self.enable_ipv6,
                "win_wls2": self.win_wls2
=======
>>>>>>> f2bcb218
                }<|MERGE_RESOLUTION|>--- conflicted
+++ resolved
@@ -32,17 +32,11 @@
 
 
 class Setting(object):
-<<<<<<< HEAD
-    __slots__ = ['image', 'manager_type', 'terminal', 'open_terminals',
-                 'hosthome_mount', 'shared_mount', 'device_shell', 'net_prefix', 'device_prefix', 'debug_level',
-                 'print_startup_log', 'enable_ipv6', 'last_checked', 'win_wls2']
-=======
     __slots__ = ['image', 'manager_type', 'terminal', 'open_terminals', 'device_shell', 'net_prefix',
                  'device_prefix', 'debug_level', 'print_startup_log', 'enable_ipv6', 'last_checked', 'addons']
 
     SETTING_FOLDER = None
     SETTING_PATH = None
->>>>>>> f2bcb218
 
     __instance = None
 
@@ -214,9 +208,4 @@
                 "print_startup_log": self.print_startup_log,
                 "enable_ipv6": self.enable_ipv6,
                 "last_checked": self.last_checked,
-<<<<<<< HEAD
-                "enable_ipv6": self.enable_ipv6,
-                "win_wls2": self.win_wls2
-=======
->>>>>>> f2bcb218
                 }