--- conflicted
+++ resolved
@@ -211,19 +211,6 @@
 
         ports_info = machine.get_ports()
         container_ports = None
-<<<<<<< HEAD
-        if port_info:
-            (internal_port, protocol, host_port) = port_info
-            port_name = str(uuid.uuid4()).replace('-', '')[0:15]
-            container_ports = [
-                client.V1ContainerPort(
-                    name=port_name,
-                    container_port=internal_port,
-                    host_port=host_port,
-                    protocol=protocol.upper()
-                )
-            ]
-=======
         if ports_info:
             container_ports = []
             for (host_port, protocol), guest_port in ports_info.items():
@@ -236,7 +223,6 @@
                         protocol=protocol.upper()
                     )
                 ])
->>>>>>> 94bc145a
 
         resources = None
         memory = machine.get_mem()
