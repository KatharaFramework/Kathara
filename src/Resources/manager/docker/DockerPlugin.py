from docker.errors import NotFound
import logging

PLUGIN_NAME = "kathara/katharanp:latest"


class DockerPlugin(object):
    __slots__ = ['client']

    def __init__(self, client):
        self.client = client

    def check_and_download_plugin(self):
        try:
            logging.debug("Checking plugin `%s`..." % PLUGIN_NAME)

            plugin = self.client.plugins.get(PLUGIN_NAME)
<<<<<<< HEAD

=======
            # Check for plugin updates.
            plugin.upgrade()
>>>>>>> fe7d4194
        except NotFound:
            logging.info("Installing Kathara Network Plugin...")
            plugin = self.client.plugins.install(PLUGIN_NAME)
            logging.info("Kathara Network Plugin installed successfully!")

        if not plugin.enabled:
            logging.debug("Enabling plugin `%s`..." % PLUGIN_NAME)
            plugin.enable()<|MERGE_RESOLUTION|>--- conflicted
+++ resolved
@@ -15,12 +15,8 @@
             logging.debug("Checking plugin `%s`..." % PLUGIN_NAME)
 
             plugin = self.client.plugins.get(PLUGIN_NAME)
-<<<<<<< HEAD
-
-=======
             # Check for plugin updates.
             plugin.upgrade()
->>>>>>> fe7d4194
         except NotFound:
             logging.info("Installing Kathara Network Plugin...")
             plugin = self.client.plugins.install(PLUGIN_NAME)
