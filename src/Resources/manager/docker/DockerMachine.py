import logging
import shlex
from functools import partial
from itertools import islice
from multiprocessing.dummy import Pool
from subprocess import Popen

from docker.errors import APIError
from progress.bar import Bar

from ... import utils
from ...exceptions import MountDeniedError, MachineAlreadyExistsError
from ...setting.Setting import Setting

RP_FILTER_NAMESPACE = "net.ipv4.conf.%s.rp_filter"

# Known commands that each container should execute
# Run order: shared.startup, machine.startup and machine.startup_commands
STARTUP_COMMANDS = [
    # Copy the machine folder (if present) from the hostlab directory into the root folder of the container
    # In this way, files are all replaced in the container root folder
    # rsync is used to keep symlinks while copying files.
    "if [ -d \"/hostlab/{machine_name}\" ]; then "
    "rsync -r -K /hostlab/{machine_name}/* /; fi",

    # Patch the /etc/resolv.conf file. If present, replace the content with the one of the machine.
    # If not, clear the content of the file.
    # This should be patched with "cat" because file is already in use by Docker internal DNS.
    "if [ -f \"/hostlab/{machine_name}/etc/resolv.conf\" ]; then " \
    "cat /hostlab/{machine_name}/etc/resolv.conf > /etc/resolv.conf; else " \
    "echo \"\" > /etc/resolv.conf; fi",

    # Give proper permissions to /var/www
    "chmod -R 777 /var/www/*",

    # Give proper permissions to Quagga files (if present)
    "if [ -d \"/etc/quagga\" ]; then "
    "chown quagga:quagga /etc/quagga/*",
    "chmod 640 /etc/quagga/*; fi",

    # If shared.startup file is present
    "if [ -f \"/hostlab/shared.startup\" ]; then "
    # Give execute permissions to the file and execute it
    # We redirect the output "&>" to a debugging file
    "chmod u+x /hostlab/shared.startup",
    # Adds a line to enable command output
    "sed -i \"1s;^;set -x\\n\\n;\" /hostlab/shared.startup",
    "/hostlab/shared.startup &> /var/log/shared.log; fi",

    # If .startup file is present
    "if [ -f \"/hostlab/{machine_name}.startup\" ]; then "
    # Give execute permissions to the file and execute it
    # We redirect the output "&>" to a debugging file
    "chmod u+x /hostlab/{machine_name}.startup",
    # Adds a line to enable command output
    "sed -i \"1s;^;set -x\\n\\n;\" /hostlab/{machine_name}.startup",
    "/hostlab/{machine_name}.startup &> /var/log/startup.log; fi",

    # Placeholder for user commands
    "{machine_commands}"
]

SHUTDOWN_COMMANDS = [
    # If machine.shutdown file is present
    "if [ -f \"/hostlab/{machine_name}.shutdown\" ]; then "
    # Give execute permissions to the file and execute it
    "chmod u+x /hostlab/{machine_name}.shutdown; /hostlab/{machine_name}.shutdown; fi",

    # If shared.shutdown file is present
    "if [ -f \"/hostlab/shared.shutdown\" ]; then "
    # Give execute permissions to the file and execute it
    "chmod u+x /hostlab/shared.shutdown; /hostlab/shared.shutdown; fi"
]


class DockerMachine(object):
    __slots__ = ['client', 'docker_image']

    def __init__(self, client, docker_image):
        self.client = client

        self.docker_image = docker_image

    def deploy_machines(self, lab, privileged_mode=False):
        # Check and pulling machine images
        lab_images = set(map(lambda x: x.get_image(), lab.machines.values()))
        self.docker_image.multiple_check_and_pull(lab_images)

        machines = lab.machines.items()
        progress_bar = Bar('Deploying machines...', max=len(machines))

        # Deploy all lab machines.
        # If there is no lab.dep file, machines can be deployed using multithreading.
        # If not, they're started sequentially
        if not lab.has_dependencies:
            pool_size = utils.get_pool_size()
            machines_pool = Pool(pool_size)

            items = utils.chunk_list(machines, pool_size)

            for chunk in items:
                machines_pool.map(func=partial(self._deploy_and_start_machine, progress_bar, privileged_mode),
                                  iterable=chunk
                                  )
        else:
            for item in machines:
                self._deploy_and_start_machine(progress_bar, privileged_mode, item)

        progress_bar.finish()

    def _deploy_and_start_machine(self, progress_bar, privileged_mode, machine_item):
        (_, machine) = machine_item

        self.create(machine, privileged=privileged_mode)
        self.start(machine)

        progress_bar.next()

    def create(self, machine, privileged=False):
        logging.debug("Creating machine `%s`..." % machine.name)

        image = machine.get_image()
        memory = machine.get_mem()
        cpus = machine.get_cpu(multiplier=1e9)

        port_info = machine.get_ports()
        ports = None
        if port_info:
            (internal_port, protocol, host_port) = port_info
            ports = {'%d/%s' % (internal_port, protocol): host_port}

        # Get the general options into a local variable (just to avoid accessing the lab object every time)
        options = machine.lab.general_options

        # If bridged is required in command line but not defined in machine meta, add it.
        if "bridged" in options and not machine.bridge:
            machine.add_meta("bridged", True)

        # If any exec command is passed in command line, add it.
        if "exec" in options:
            machine.add_meta("exec", options["exec"])

        # Get the first network object, if defined.
        # This should be used in container create function
        first_network = None
        if machine.interfaces:
            first_network = machine.interfaces[0].api_object

        # If no interfaces are declared in machine, but bridged mode is required, get bridge as first link.
        # Flag that bridged is already connected (because there's another check in `start`).
        if first_network is None and machine.bridge:
            first_network = machine.bridge.api_object
            machine.add_meta("bridge_connected", True)

        # Sysctl params to pass to the container creation
        sysctl_parameters = {RP_FILTER_NAMESPACE % x: 0 for x in ["all", "default", "lo"]}

        if first_network:
            sysctl_parameters[RP_FILTER_NAMESPACE % "eth0"] = 0

        sysctl_parameters["net.ipv4.ip_forward"] = 1
        sysctl_parameters["net.ipv4.icmp_ratelimit"] = 0

        if Setting.get_instance().enable_ipv6:
            sysctl_parameters["net.ipv6.conf.all.forwarding"] = 1
            sysctl_parameters["net.ipv6.icmp.ratelimit"] = 0
            sysctl_parameters["net.ipv6.conf.default.disable_ipv6"] = 0
            sysctl_parameters["net.ipv6.conf.all.disable_ipv6"] = 0
        
        # Merge machine sysctls
        sysctl_parameters = {**sysctl_parameters, **machine.meta['sysctls']}

        volumes = {}

        if Setting.get_instance().shared_mount and machine.lab.shared_folder:
            volumes = {machine.lab.shared_folder: {'bind': '/shared', 'mode': 'rw'}}

        # Mount the host home only if specified in settings.
        if Setting.get_instance().hosthome_mount:
            volumes[utils.get_current_user_home()] = {'bind': '/hosthome', 'mode': 'rw'}

        container_name = self.get_container_name(machine.name, machine.lab.folder_hash)
        try:
            machine_container = self.client.containers.create(image=image,
                                                              name=container_name,
                                                              hostname=machine.name,
                                                              cap_add=machine.capabilities if not privileged else None,
                                                              privileged=privileged,
                                                              network=first_network.name if first_network else None,
                                                              network_mode="bridge" if first_network else "none",
                                                              sysctls=sysctl_parameters,
                                                              mem_limit=memory,
                                                              nano_cpus=cpus,
                                                              ports=ports,
                                                              tty=True,
                                                              stdin_open=True,
                                                              detach=True,
                                                              volumes=volumes,
                                                              labels={"name": machine.name,
                                                                      "lab_hash": machine.lab.folder_hash,
                                                                      "user": utils.get_current_user_name(),
                                                                      "app": "kathara"
                                                                      }
                                                              )
        except APIError as e:
            if e.response.status_code == 409 and e.explanation.startswith('Conflict.'):
                raise MachineAlreadyExistsError("Machine with name `%s` already exists." % machine.name)
            else:
                raise e

        # Pack machine files into a tar.gz and extract its content inside `/`
        tar_data = machine.pack_data()
        if tar_data:
            self.copy_files(machine_container, "/", tar_data)

        machine.api_object = machine_container

    def update(self, machine):
        machines = self.get_machines_by_filters(machine_name=machine.name, lab_hash=machine.lab.folder_hash)

        if not machines:
            raise Exception("Machine `%s` not found." % machine.name)

        machine.api_object = machines.pop()

        attached_networks = machine.api_object.attrs["NetworkSettings"]["Networks"]
        last_interface = len(attached_networks) - 1 if "none" in attached_networks else len(attached_networks)

        # Connect the container to its new networks
        for (_, machine_link) in machine.interfaces.items():
            machine_link.api_object.connect(machine.api_object)

            last_interface += 1

    @staticmethod
    def start(machine):
        logging.debug("Starting machine `%s`..." % machine.name)

        try:
            machine.api_object.start()
        except APIError as e:
            if e.response.status_code == 500 and e.explanation.startswith('Mounts denied'):
                raise MountDeniedError("Host drive is not shared with Docker.")
            else:
                raise e

        # Connect the container to its networks (starting from the second, the first is already connected in `create`)
        # This should be done after the container start because Docker causes a non-deterministic order when attaching
        # networks before container startup.
        for (iface_num, machine_link) in islice(machine.interfaces.items(), 1, None):
            logging.debug("Connecting machine `%s` to network `%s` on interface %d..." % (machine.name,
                                                                                          machine_link.name,
                                                                                          iface_num
                                                                                          )
                          )

            machine_link.api_object.connect(machine.api_object)

        # Bridged connection required but not added in `deploy` method.
        if "bridge_connected" not in machine.meta and machine.bridge:
            machine.bridge.api_object.connect(machine.api_object)

        # Build the final startup commands string
        startup_commands_string = "; ".join(STARTUP_COMMANDS) \
                                      .format(machine_name=machine.name,
                                              machine_commands="; ".join(machine.startup_commands)
                                              )

        # Execute the startup commands inside the container (without privileged flag so basic permissions are used)
        machine.api_object.exec_run(cmd=[Setting.get_instance().device_shell, '-c', startup_commands_string],
                                    stdout=False,
                                    stderr=False,
                                    privileged=False,
                                    detach=True
                                    )

        if Setting.get_instance().open_terminals:
            machine.connect(Setting.get_instance().terminal)

    def undeploy(self, lab_hash, selected_machines=None):
        machines = self.get_machines_by_filters(lab_hash=lab_hash)

        pool_size = utils.get_pool_size()
        machines_pool = Pool(pool_size)

        items = utils.chunk_list(machines, pool_size)

        progress_bar = Bar("Deleting machines...", max=len(machines) if not selected_machines
                                                                     else len(selected_machines)
                           )

        for chunk in items:
            machines_pool.map(func=partial(self._undeploy_machine, selected_machines, True, progress_bar),
                              iterable=chunk
                              )

        progress_bar.finish()

    def wipe(self, user=None):
        machines = self.get_machines_by_filters(user=user)

        pool_size = utils.get_pool_size()
        machines_pool = Pool(pool_size)

        items = utils.chunk_list(machines, pool_size)

        for chunk in items:
            machines_pool.map(func=partial(self._undeploy_machine, [], False, None), iterable=chunk)

    def _undeploy_machine(self, selected_machines, log, progress_bar, machine_item):
        # If selected machines list is empty, remove everything
        # Else, check if the machine is in the list.
        if not selected_machines or \
           machine_item.labels["name"] in selected_machines:
            self.delete_machine(machine_item)

            if log:
                progress_bar.next()

    def connect(self, lab_hash, machine_name, command=None, logs=False):
        logging.debug("Connect to machine with name: %s" % machine_name)

        container = self.get_machine(lab_hash=lab_hash, machine_name=machine_name)

<<<<<<< HEAD
        if not command:
            command = Setting.get_instance().device_shell
=======
        if not shell:
            shell = [Setting.get_instance().device_shell]
        else:
            shell = shlex.split(shell) if type(shell) == str else shell
>>>>>>> e3e5e3ea

        if logs and Setting.get_instance().print_startup_log:
            result_string = self.exec(container,
                                      command="cat /var/log/shared.log /var/log/startup.log"
                                      )
            if result_string:
                print("--- Startup Commands Log\n")
                print(result_string)
                print("--- End Startup Commands Log\n")

        def tty_connect():
            # Import PseudoTerminal only on Linux since some libraries are not available on Windows
            from ...trdparty.dockerpty.pty import PseudoTerminal

            # Needed with low level api because we need the id of the exec_create
            resp = self.client.api.exec_create(container.id,
                                               command,
                                               stdout=True,
                                               stderr=True,
                                               stdin=True,
                                               tty=True,
                                               privileged=False
                                               )

            exec_output = self.client.api.exec_start(resp['Id'],
                                                     tty=True,
                                                     socket=True,
                                                     demux=True
                                                     )

            PseudoTerminal(self.client, exec_output, resp['Id']).start()

        def cmd_connect():
<<<<<<< HEAD
            Popen(["docker", "exec", "-it", container.id, command])
=======
            exec_command = ["docker", "exec", "-it", container.id]
            exec_command.extend(shell)

            Popen(exec_command)
>>>>>>> e3e5e3ea

        utils.exec_by_platform(tty_connect, cmd_connect, tty_connect)

    @staticmethod
    def exec(container, command):
        logging.debug("Executing command `%s` to machine with name: %s" % (command, container.name))

        result = container.exec_run(cmd=command,
                                    stdout=True,
                                    stderr=False,
                                    privileged=False,
                                    detach=False
                                    )

        return result.output.decode('utf-8')

    @staticmethod
    def copy_files(machine, path, tar_data):
        machine.put_archive(path, tar_data)

    def get_machines_by_filters(self, lab_hash=None, machine_name=None, user=None):
        filters = {"label": ["app=kathara"]}
        if user:
            filters["label"].append("user=%s" % user)
        if lab_hash:
            filters["label"].append("lab_hash=%s" % lab_hash)
        if machine_name:
            filters["label"].append("name=%s" % machine_name)

        return self.client.containers.list(all=True, filters=filters)

    def get_machine(self, lab_hash, machine_name):
        containers = self.get_machines_by_filters(lab_hash=lab_hash, machine_name=machine_name)

        logging.debug("Found containers: %s" % str(containers))

        if len(containers) != 1:
            raise Exception("Error getting the machine `%s` inside the lab." % machine_name)
        else:
            return containers[0]

    @staticmethod
    def get_container_name(name, lab_hash):
        lab_hash = lab_hash if lab_hash else ""
        return "%s_%s_%s_%s" % (Setting.get_instance().device_prefix, utils.get_current_user_name(), name, lab_hash)

    @staticmethod
    def delete_machine(machine):
        # Build the shutdown command string
        shutdown_commands_string = "; ".join(SHUTDOWN_COMMANDS).format(machine_name=machine.labels["name"])

        # Execute the shutdown commands inside the container (only if it's running)
        if machine.status == "running":
            machine.exec_run(cmd=[Setting.get_instance().device_shell, '-c', shutdown_commands_string],
                             stdout=False,
                             stderr=False,
                             privileged=True,
                             detach=True
                             )

        machine.remove(force=True)<|MERGE_RESOLUTION|>--- conflicted
+++ resolved
@@ -322,15 +322,10 @@
 
         container = self.get_machine(lab_hash=lab_hash, machine_name=machine_name)
 
-<<<<<<< HEAD
         if not command:
-            command = Setting.get_instance().device_shell
-=======
-        if not shell:
-            shell = [Setting.get_instance().device_shell]
+            command = [Setting.get_instance().device_shell]
         else:
-            shell = shlex.split(shell) if type(shell) == str else shell
->>>>>>> e3e5e3ea
+            command = shlex.split(command) if type(command) == str else command
 
         if logs and Setting.get_instance().print_startup_log:
             result_string = self.exec(container,
@@ -364,14 +359,10 @@
             PseudoTerminal(self.client, exec_output, resp['Id']).start()
 
         def cmd_connect():
-<<<<<<< HEAD
-            Popen(["docker", "exec", "-it", container.id, command])
-=======
             exec_command = ["docker", "exec", "-it", container.id]
-            exec_command.extend(shell)
+            exec_command.extend(command)
 
             Popen(exec_command)
->>>>>>> e3e5e3ea
 
         utils.exec_by_platform(tty_connect, cmd_connect, tty_connect)
 
