import logging
import re
import shlex
import sys
import tarfile
import tempfile
import time
from itertools import islice
from multiprocessing.dummy import Pool
from typing import List, Dict, Generator, Optional, Set, Tuple, Union, Any

import chardet
import docker.models.containers
from docker import DockerClient
from docker.errors import APIError
from docker.types import Ulimit
from docker.utils import version_lt, version_gte

from .DockerImage import DockerImage
from .exec_stream.DockerExecStream import DockerExecStream
from .stats.DockerMachineStats import DockerMachineStats
from ... import utils
from ...event.EventDispatcher import EventDispatcher
from ...exceptions import MountDeniedError, MachineAlreadyExistsError, DockerPluginError, \
    MachineBinaryError, MachineNotRunningError, PrivilegeError, InvocationError
from ...model.Interface import Interface
from ...model.Lab import Lab
from ...model.Link import Link, BRIDGE_LINK_NAME
from ...model.Machine import Machine, MACHINE_CAPABILITIES
from ...setting.Setting import Setting
from ...utils import parse_docker_engine_version

RP_FILTER_NAMESPACE = "net.ipv4.conf.%s.rp_filter"
OCI_RUNTIME_RE = re.compile(
    r"OCI runtime exec failed(.*?)(stat (.*): no such file or directory|exec: \"(.*)\": executable file not found)"
)

IFACE_SYSCTL_RE = re.compile(r"net\.ipv[4,6]\.(conf|neigh)\.eth\d+")

# Known commands that each container should execute
# Run order: shared.startup, machine.startup and machine.meta['exec_commands']
STARTUP_COMMANDS = [
    # Unmount the /etc/resolv.conf and /etc/hosts files, automatically mounted by Docker inside the container.
    # In this way, they can be overwritten by custom user files.
    "umount /etc/resolv.conf",
    "umount /etc/hosts",

    # Copy the machine folder (if present) from the hostlab directory into the root folder of the container
    # In this way, files are all replaced in the container root folder
    "if [ -d \"/hostlab/{machine_name}\" ]; then "
    "(cd /hostlab/{machine_name} && tar c .) | (cd / && tar xhf - --no-same-owner --no-same-permissions); fi",

    # If /etc/hosts is not configured by the user, add the default mappings
    "if [ ! -s \"/etc/hosts\" ]; then "
    "echo '127.0.0.1 localhost' > /etc/hosts",
    "echo '::1 localhost' >> /etc/hosts",
    "echo '127.0.1.1 {machine_name}' >> /etc/hosts",
    "fi",

    # Give proper permissions to /var/www
    "if [ -d \"/var/www\" ]; then "
    "chmod -R 777 /var/www/*; fi",

    # Give proper permissions to Quagga files (if present)
    "if [ -d \"/etc/quagga\" ]; then "
    "chown -R quagga:quagga /etc/quagga/",
    "chmod 640 /etc/quagga/*; fi",

    # Give proper permissions to FRR files (if present)
    "if [ -d \"/etc/frr\" ]; then "
    "chown -R frr:frr /etc/frr/",
    "chmod 640 /etc/frr/*; fi",

    # If shared.startup file is present
    "if [ -f \"/hostlab/shared.startup\" ]; then "
    # Give execute permissions to the file and execute it
    # We redirect the output "&>" to a debugging file
    "chmod u+x /hostlab/shared.startup",
    # Adds a line to enable command output
    "sed -i \"1s;^;set -x\\n\\n;\" /hostlab/shared.startup",
    "/hostlab/shared.startup &> /var/log/shared.log; fi",

    # If .startup file is present
    "if [ -f \"/hostlab/{machine_name}.startup\" ]; then "
    # Give execute permissions to the file and execute it
    # We redirect the output "&>" to a debugging file
    "chmod u+x /hostlab/{machine_name}.startup",
    # Adds a line to enable command output
    "sed -i \"1s;^;set -x\\n\\n;\" /hostlab/{machine_name}.startup",
    "/hostlab/{machine_name}.startup &> /var/log/startup.log; fi",

    # Placeholder for user commands
    "{machine_commands}",

    "touch /tmp/EOS"
]

SHUTDOWN_COMMANDS = [
    # If machine.shutdown file is present
    "if [ -f \"/hostlab/{machine_name}.shutdown\" ]; then "
    # Give execute permissions to the file and execute it
    "chmod u+x /hostlab/{machine_name}.shutdown; /hostlab/{machine_name}.shutdown; fi",

    # If shared.shutdown file is present
    "if [ -f \"/hostlab/shared.shutdown\" ]; then "
    # Give execute permissions to the file and execute it
    "chmod u+x /hostlab/shared.shutdown; /hostlab/shared.shutdown; fi"
]


class DockerMachine(object):
    """The class responsible for deploying Kathara devices as Docker container and interact with them."""
    __slots__ = ['client', '_engine_version', 'docker_image']

    def __init__(self, client: DockerClient, docker_image: DockerImage) -> None:
        self.client: DockerClient = client
        self._engine_version: str = parse_docker_engine_version(client.version()['Version'])
        self.docker_image: DockerImage = docker_image

    def deploy_machines(self, lab: Lab, selected_machines: Set[str] = None, excluded_machines: Set[str] = None) -> None:
        """Deploy all the network scenario devices as Docker containers.

        Args:
            lab (Kathara.model.Lab.Lab): A Kathara network scenario.
            selected_machines (Set[str]): A set containing the name of the devices to deploy.
            excluded_machines (Set[str]): A set containing the name of the devices to exclude.

        Returns:
            None

        Raises:
            PrivilegeError: If the privileged mode is active and the user does not have root privileges.
            InvocationError: If both `selected_machines` and `excluded_machines` are specified.
        """
        if selected_machines and excluded_machines:
            raise InvocationError(f"You can either specify `selected_machines` or `excluded_machines`.")

        machines = lab.machines.items()
        if selected_machines:
            machines = {
                k: v for k, v in machines if k in selected_machines
            }.items()
        elif excluded_machines:
            machines = {
                k: v for k, v in machines if k not in excluded_machines
            }.items()

        # Check and pulling machine images
        lab_images = set(map(lambda x: x[1].get_image(), machines))
        self.docker_image.check_from_list(lab_images)

        shared_mount = lab.general_options['shared_mount'] if 'shared_mount' in lab.general_options \
            else Setting.get_instance().shared_mount
        if shared_mount:
            if Setting.get_instance().remote_url is not None:
                logging.warning("Shared folder cannot be mounted with a remote Docker connection.")
            else:
                lab.create_shared_folder()

        EventDispatcher.get_instance().dispatch("machines_deploy_started", items=machines)

        # Deploy all lab machines.
        # If there is no lab.dep file, machines can be deployed using multithreading.
        # If not, they're started sequentially
        if not lab.has_dependencies:
            pool_size = utils.get_pool_size()
            items = utils.chunk_list(machines, pool_size)

            with Pool(pool_size) as machines_pool:
                for chunk in items:
                    machines_pool.map(func=self._deploy_and_start_machine, iterable=chunk)
        else:
            for item in machines:
                self._deploy_and_start_machine(item)

        EventDispatcher.get_instance().dispatch("machines_deploy_ended")

    def _deploy_and_start_machine(self, machine_item: Tuple[str, Machine]) -> None:
        """Deploy and start a Docker container from the device contained in machine_item.

        Args:
            machine_item (Tuple[str, Machine]): A tuple composed by the name of the device and a device object

        Returns:
            None
        """
        (_, machine) = machine_item

        self.create(machine)
        self.start(machine)

        EventDispatcher.get_instance().dispatch("machine_deployed", item=machine)

    def create(self, machine: Machine) -> None:
        """Create a Docker container representing the device and assign it to machine.api_object.

        Args:
            machine (Kathara.model.Machine.Machine): A Kathara device.

        Returns:
            None

        Raises:
            MachineAlreadyExistsError: If a device with the name specified already exists.
            APIError: If the Docker APIs return an error.
        """
        logging.debug("Creating device `%s`..." % machine.name)

        containers = self.get_machines_api_objects_by_filters(machine_name=machine.name, lab_hash=machine.lab.hash,
                                                              user=utils.get_current_user_name())
        if containers:
            raise MachineAlreadyExistsError(machine.name)

        image = machine.get_image()
        memory = machine.get_mem()
        cpus = machine.get_cpu(multiplier=1000000000)
        ulimits = [Ulimit(name=k, soft=v["soft"], hard=v["hard"]) for k, v in machine.get_ulimits().items()]

        ports_info = machine.get_ports()
        ports = None
        if ports_info:
            ports = {}
            for (host_port, protocol), guest_port in ports_info.items():
                ports['%d/%s' % (guest_port, protocol)] = host_port

        # Get the global machine metadata into a local variable (just to avoid accessing the lab object every time)
        global_machine_metadata = machine.lab.global_machine_metadata

        # If bridged is required in command line but not defined in machine meta, add it.
        if "bridged" in global_machine_metadata and not machine.is_bridged():
            machine.add_meta("bridged", True)

        if ports and not machine.is_bridged():
            logging.warning(
                "To expose ports of device `%s` on the host, "
                "you have to specify the `bridged` option on that device." % machine.name
            )

        # If any exec command is passed in command line, add it.
        if "exec" in global_machine_metadata:
            machine.add_meta("exec", global_machine_metadata["exec"])

        # Get the first network object, if defined.
        # This should be used in container create function
        first_network = None
        first_machine_iface = None
        if machine.interfaces:
            first_machine_iface = machine.interfaces[0]
            first_network = first_machine_iface.link.api_object

        if machine.is_bridged():
            machine.add_meta("bridged_iface", max(machine.interfaces.keys()) + 1 if machine.interfaces else 0)

        # If no interfaces are declared in machine, but bridged mode is required, get bridge as first link.
        # Flag that bridged is already connected (because there's another check in `start`).
        if first_machine_iface is None and machine.is_bridged():
            first_network = machine.lab.get_or_new_link(BRIDGE_LINK_NAME).api_object
            machine.add_meta("bridge_connected", True)

        # Sysctl params to pass to the container creation
        sysctl_parameters = {RP_FILTER_NAMESPACE % x: 0 for x in ["all", "default", "lo"]}
        sysctl_parameters["net.ipv4.ip_forward"] = 1
        sysctl_parameters["net.ipv4.icmp_ratelimit"] = 0

        sysctl_first_interface = {}
        if first_machine_iface:
            if version_lt(self._engine_version, "26.0.0"):
                sysctl_first_interface = {RP_FILTER_NAMESPACE % "eth0": 0}

        if machine.is_ipv6_enabled():
            sysctl_parameters["net.ipv6.conf.all.forwarding"] = 1
            sysctl_parameters["net.ipv6.conf.all.accept_ra"] = 0
            sysctl_parameters["net.ipv6.icmp.ratelimit"] = 0
            sysctl_parameters["net.ipv6.conf.default.disable_ipv6"] = 0
            sysctl_parameters["net.ipv6.conf.all.disable_ipv6"] = 0
        else:
            sysctl_parameters["net.ipv6.conf.default.disable_ipv6"] = 1
            sysctl_parameters["net.ipv6.conf.all.disable_ipv6"] = 1
            sysctl_parameters["net.ipv6.conf.default.forwarding"] = 0
            sysctl_parameters["net.ipv6.conf.all.forwarding"] = 0

        # Merge machine sysctls
        sysctl_parameters = {**sysctl_parameters, **machine.meta['sysctls'], **sysctl_first_interface}
        # Remove interface-related sysctls on newer Docker Engine versions (these are added as driver_opts)
        if version_gte(self._engine_version, "27.0.0"):
            sysctl_parameters = dict(filter(lambda x: not IFACE_SYSCTL_RE.match(x[0]), sysctl_parameters.items()))

        volumes = {}

        lab_options = machine.lab.general_options
        shared_mount = ['shared_mount'] if 'shared_mount' in lab_options else Setting.get_instance().shared_mount
        if shared_mount and machine.lab.shared_path:
            volumes[machine.lab.shared_path] = {'bind': '/shared', 'mode': 'rw'}

        # Mount the host home only if specified in settings.
        hosthome_mount = lab_options['hosthome_mount'] if 'hosthome_mount' in lab_options else \
            Setting.get_instance().hosthome_mount
        if hosthome_mount and Setting.get_instance().remote_url is None:
            volumes[utils.get_current_user_home()] = {'bind': '/hosthome', 'mode': 'rw'}

<<<<<<< HEAD
        privileged = machine.is_privileged()
        if privileged and not utils.is_admin():
            raise PrivilegeError(f"You must be root in order to start device `{machine.name}` in privileged mode.")
=======
        for host_path, volume in machine.meta["volumes"].items():
            missing_permissions = utils.check_directory_permissions(host_path, volume['mode'])

            if not missing_permissions:
                volumes[host_path] = {'bind': volume['guest_path'], 'mode': volume['mode']}
            else:
                raise PermissionError(
                    f"To mount volume `{host_path}` in `{volume['guest_path']}` "
                    f"you miss the following permissions: `{', '.join(missing_permissions)}`."
                )

        privileged = lab_options['privileged_machines']
>>>>>>> d882b0a5
        if Setting.get_instance().remote_url is not None and privileged:
            privileged = False
            logging.warning("Privileged flag is ignored with a remote Docker connection.")

        networking_config = None
        if first_machine_iface:
            driver_opt = self._create_driver_opt(
                machine, first_machine_iface, self._get_iface_sysctls(machine.get_sysctls(), first_machine_iface.num)
            )

            networking_config = {
                first_network.name: self.client.api.create_endpoint_config(driver_opt=driver_opt)
            }

        container_name = self.get_container_name(machine.name, machine.lab.hash)

        try:
            labels = {"name": machine.name,
                      "lab_hash": machine.lab.hash,
                      "user": utils.get_current_user_name(),
                      "app": "kathara",
                      "shell": machine.meta["shell"]
                      if "shell" in machine.meta
                      else Setting.get_instance().device_shell
                      }
            if machine.is_bridged():
                labels["bridged_iface"] = str(machine.meta["bridged_iface"])

            entrypoint = shlex.split(machine.meta["entrypoint"]) if "entrypoint" in machine.meta else None
            args = machine.meta["args"] if "args" in machine.meta and machine.meta["args"] else None
            if args:
                args = shlex.split(args) if type(args) == str else args

            machine_container = self.client.containers.create(image=image,
                                                              name=container_name,
                                                              hostname=machine.name,
                                                              cap_add=MACHINE_CAPABILITIES if not privileged else None,
                                                              privileged=privileged,
                                                              network=first_network.name if first_network else None,
                                                              network_mode="bridge" if first_network else "none",
                                                              networking_config=networking_config,
                                                              environment=machine.meta['envs'],
                                                              sysctls=sysctl_parameters,
                                                              mem_limit=memory,
                                                              nano_cpus=cpus,
                                                              ports=ports,
                                                              tty=True,
                                                              stdin_open=True,
                                                              detach=True,
                                                              volumes=volumes,
                                                              labels=labels,
                                                              ulimits=ulimits,
                                                              entrypoint=entrypoint,
                                                              command=args
                                                              )
        except APIError as e:
            raise e

        # Pack machine files into a tar.gz and extract its content inside `/`
        tar_data = machine.pack_data()
        if tar_data:
            self.copy_files(machine_container, "/", tar_data)

        machine.api_object = machine_container

    def connect_interface(self, machine: Machine, interface: Interface) -> None:
        """Connect the Docker container representing the machine to a specified collision domain.

        Args:
            machine (Kathara.model.Machine.Machine): A Kathara device.
            interface (Kathara.model.Interface.Interface): A Kathara interface object.

        Returns:
            None

        Raises:
            DockerPluginError: If Kathara has been left in an inconsistent state.
            APIError: If the Docker APIs return an error.
        """
        attached_networks = machine.api_object.attrs["NetworkSettings"]["Networks"]

        if interface.link.api_object.name not in attached_networks:
            driver_opt = self._create_driver_opt(
                machine, interface, self._get_iface_sysctls(machine.get_sysctls(), interface.num)
            )

            try:
                interface.link.api_object.connect(
                    machine.api_object,
                    driver_opt=driver_opt
                )
            except APIError as e:
                if e.response.status_code == 500 and \
                        ("network does not exist" in e.explanation or "endpoint does not exist" in e.explanation):
                    raise DockerPluginError(
                        "Kathara has been left in an inconsistent state! Please run `kathara wipe`.")
                else:
                    raise e

    @staticmethod
    def _get_iface_sysctls(sysctls: Dict[str, int], interface_num: int) -> Set[str]:
        """Extract and transform sysctl settings specific to a particular network interface.

            Args:
                sysctls (Dict[str, int]): The sysctls for the device.
                interface_num (int): The interface number for which to match and transform sysctl settings.

            Returns:
                Set[str]: A set containing transformed sysctl settings strings for the specified interface.
                    Each string includes the setting in "key=value" format with the interface name replaced by 'IFNAME'.
        """
        iface_sysctls = set()
        for sysctl_name, value in sysctls.items():
            if re.match(rf"net\.ipv[4,6]\.(conf|neigh)\.eth{interface_num}", sysctl_name):
                sysctl = f"{re.sub(rf'eth{interface_num}', 'IFNAME', sysctl_name)}={value}"
                iface_sysctls.add(sysctl)
        return iface_sysctls

    def _create_driver_opt(self, machine: Machine, interface: Interface, iface_sysctls: Set[str]) -> Dict[str, str]:
        """Create a dict containing the network driver options for a device.

        Args:
            machine (Kathara.model.Machine.Machine): The Kathara device to be attached to the interface.
            interface (Kathara.model.Interface.Interface): The interface to be attached to the device.
            iface_sysctls (Set[str]): Sysctls in Docker driver_opt format for the interface.

        Returns:
            Dict[str, str]: A dict containing the network driver options for a device.
        """
        driver_opt = {'kathara.iface': str(interface.num), 'kathara.link': interface.link.name}
        if version_gte(self._engine_version, "27.0.0"):
            sysctl_opts = {"net.ipv4.conf.IFNAME.rp_filter=0"}

            if machine.is_ipv6_enabled():
                sysctl_opts.update({"net.ipv6.conf.IFNAME.disable_ipv6=0", "net.ipv6.conf.IFNAME.forwarding=1"})
            else:
                sysctl_opts.add("net.ipv6.conf.IFNAME.disable_ipv6=1")

            sysctl_opts.update(iface_sysctls)

            driver_opt["com.docker.network.endpoint.sysctls"] = ",".join(sysctl_opts)

        if interface.mac_address:
            driver_opt['kathara.mac_addr'] = interface.mac_address

        return driver_opt

    @staticmethod
    def disconnect_from_link(machine: Machine, link: Link) -> None:
        """Disconnect the Docker container representing the machine from a specified collision domain.

        Args:
            machine (Kathara.model.Machine): A Kathara device.
            link (Kathara.model.Link): A Kathara collision domain object.

        Returns:
            None
        """
        attached_networks = machine.api_object.attrs["NetworkSettings"]["Networks"]

        if link.api_object.name in attached_networks:
            link.api_object.disconnect(machine.api_object)

    def start(self, machine: Machine) -> None:
        """Start the Docker container representing the device.

        Connect the container to the networks, run the startup commands and open a terminal (if requested).

        Args:
           machine (Kathara.model.Machine.Machine): A Kathara device.

        Returns:
            None

        Raises:
            MountDeniedError: If the host drive is not shared with Docker.
            DockerPluginError: If Kathara has been left in an inconsistent state.
            APIError: If the Docker APIs return an error.
        """
        logging.debug("Starting device `%s`..." % machine.name)

        try:
            machine.api_object.start()
        except APIError as e:
            if e.response.status_code == 500 and e.explanation.startswith('Mounts denied'):
                raise MountDeniedError("Host drive is not shared with Docker.")
            elif e.response.status_code == 500 and \
                    ("network does not exist" in e.explanation or "endpoint does not exist" in e.explanation):
                raise DockerPluginError("Kathara has been left in an inconsistent state! Please run `kathara wipe`.")
            else:
                raise e

        # Connect the container to its networks (starting from the second, the first is already connected in `create`)
        # This should be done after the container start because Docker causes a non-deterministic order when attaching
        # networks before container startup.
        for (iface_num, machine_iface) in islice(machine.interfaces.items(), 1, None):
            logging.debug(
                f"Connecting device `{machine.name}` to collision domain `{machine_iface.link.name}` "
                f"on interface {iface_num}..."
            )
            self.connect_interface(machine, machine_iface)

        # Bridged connection required but not added in `deploy` method.
        if "bridge_connected" not in machine.meta and machine.is_bridged():
            bridge_link = machine.lab.get_or_new_link(BRIDGE_LINK_NAME).api_object
            bridge_link.connect(machine.api_object)

        # Append executed machine startup commands inside the /var/log/startup.log file
        if machine.meta['exec_commands']:
            new_commands = []
            for command in machine.meta['exec_commands']:
                new_commands.append("echo \"++ %s\" &>> /var/log/startup.log" % command)
                new_commands.append(command)
            machine.meta['exec_commands'] = new_commands

        # Build the final startup commands string
        startup_commands_string = "; ".join(STARTUP_COMMANDS).format(
            machine_name=machine.name,
            machine_commands="; ".join(machine.meta['exec_commands']) if machine.meta['exec_commands'] else ":"
        )

        logging.debug(f"Executing startup command on `{machine.name}`: {startup_commands_string}")

        try:
            # Execute the startup commands inside the container (without privileged flag so basic permissions are used)
            self._exec_run(machine.api_object,
                           cmd=[machine.api_object.labels['shell'], '-c', startup_commands_string],
                           stdout=True,
                           stderr=True,
                           privileged=False,
                           detach=True
                           )
        except MachineBinaryError as e:
            machine.add_meta('num_terms', 0)

            logging.warning(f"Shell `{e.binary}` not found in "
                            f"image `{machine.get_image()}` of device `{machine.name}`. "
                            f"Startup commands will not be executed and terminal will not open. "
                            f"Please specify a valid shell for this device."
                            )

        machine.api_object.reload()

    def undeploy(self, lab_hash: str, selected_machines: Set[str] = None, excluded_machines: Set[str] = None) -> None:
        """Undeploy the devices contained in the network scenario defined by the lab_hash.

        If a set of selected_machines is specified, undeploy only the specified devices.

        Args:
            lab_hash (str): The hash of the network scenario to undeploy.
            selected_machines (Set[str]): A set containing the name of the devices to undeploy.
            excluded_machines (Set[str]): A set containing the name of the devices to exclude.

        Returns:
            None

        Raises:
            InvocationError: If both `selected_machines` and `excluded_machines` are specified.
        """
        if selected_machines and excluded_machines:
            raise InvocationError(f"You can either specify `selected_machines` or `excluded_machines`.")

        containers = self.get_machines_api_objects_by_filters(lab_hash=lab_hash, user=utils.get_current_user_name())
        if selected_machines:
            containers = [item for item in containers if item.labels["name"] in selected_machines]
        elif excluded_machines:
            containers = [item for item in containers if item.labels["name"] not in excluded_machines]

        if len(containers) > 0:
            pool_size = utils.get_pool_size()
            items = utils.chunk_list(containers, pool_size)

            EventDispatcher.get_instance().dispatch("machines_undeploy_started", items=containers)

            with Pool(pool_size) as machines_pool:
                for chunk in items:
                    machines_pool.map(func=self._undeploy_machine, iterable=chunk)

            EventDispatcher.get_instance().dispatch("machines_undeploy_ended")

    def wipe(self, user: str = None) -> None:
        """Undeploy all the running devices of the specified user. If user is None, it undeploy all the running devices.

        Args:
            user (str): The name of a current user on the host.

        Returns:
            None
        """
        containers = self.get_machines_api_objects_by_filters(user=user)

        pool_size = utils.get_pool_size()
        items = utils.chunk_list(containers, pool_size)

        with Pool(pool_size) as machines_pool:
            for chunk in items:
                machines_pool.map(func=self._undeploy_machine, iterable=chunk)

    def _undeploy_machine(self, machine_api_object: docker.models.containers.Container) -> None:
        """Undeploy a Docker container.

        Args:
            machine_api_object (docker.models.containers.Container): The Docker container to undeploy.

        Returns:
            None
        """
        self._delete_machine(machine_api_object)

        EventDispatcher.get_instance().dispatch("machine_undeployed", item=machine_api_object)

    def connect(self, lab_hash: str, machine_name: str, user: str = None, shell: str = None,
                logs: bool = False, wait: Union[bool, Tuple[int, float]] = True) -> None:
        """Open a stream to the Docker container specified by machine_name using the specified shell.

        Args:
            lab_hash (str): The hash of the network scenario containing the device.
            machine_name (str): The name of the device to connect.
            user (str): The name of a current user on the host.
            shell (str): The path to the desired shell.
            logs (bool): If True, print the logs of the startup command.
            wait (Union[bool, Tuple[int, float]]): If True, wait indefinitely until the end of the startup commands
                execution before giving control to the user. If a tuple is provided, the first value indicates the
                number of retries before stopping waiting and the second value indicates the time interval to wait
                for each retry. Default is True.

        Returns:
            None

        Raises:
            MachineNotRunningError: If the specified device is not running.
            ValueError: If the wait values is neither a boolean nor a tuple, or an invalid tuple.
        """
        containers = self.get_machines_api_objects_by_filters(lab_hash=lab_hash, machine_name=machine_name, user=user)
        if not containers:
            raise MachineNotRunningError(machine_name)
        container = containers.pop()

        if not shell:
            shell = shlex.split(container.labels['shell'])
        else:
            shell = shlex.split(shell)

        logging.debug("Connect to device `%s` with shell: %s" % (machine_name, shell))

        if isinstance(wait, tuple):
            if len(wait) != 2:
                raise ValueError("Invalid `wait` value.")

            n_retries, retry_interval = wait
            should_wait = True
        elif isinstance(wait, bool):
            n_retries = None
            retry_interval = 1
            should_wait = wait
        else:
            raise ValueError("Invalid `wait` value.")

        startup_waited = False
        if should_wait:
            startup_waited = self._wait_startup_execution(container, n_retries=n_retries, retry_interval=retry_interval)

            EventDispatcher.get_instance().dispatch("machine_startup_wait_ended")

        if logs and Setting.get_instance().print_startup_log:
            # Get the logs, if the command fails it means that the shell is not found.
            cat_logs_cmd = "cat /var/log/shared.log /var/log/startup.log /var/kathara/*"
            startup_command = [item for item in shell]
            startup_command.extend(['-c', cat_logs_cmd])
            exec_result = self._exec_run(container,
                                         cmd=startup_command,
                                         stdout=True,
                                         stderr=False,
                                         privileged=False,
                                         detach=False
                                         )
            char_encoding = chardet.detect(exec_result['output']) if exec_result['output'] else None
            startup_output = exec_result['output'].decode(char_encoding['encoding']) if exec_result['output'] else None

            if startup_output:
                sys.stdout.write("--- Startup Commands Log\n")
                sys.stdout.write(startup_output)
                sys.stdout.write("--- End Startup Commands Log\n")

                if not startup_waited:
                    sys.stdout.write("!!! Executing other commands in background !!!\n")

                sys.stdout.flush()

        resp = self.client.api.exec_create(container.id,
                                           shell,
                                           stdout=True,
                                           stderr=True,
                                           stdin=True,
                                           tty=True,
                                           privileged=False
                                           )

        exec_output = self.client.api.exec_start(resp['Id'],
                                                 tty=True,
                                                 socket=True
                                                 )

        def tty_connect():
            from .terminal.DockerTTYTerminal import DockerTTYTerminal
            DockerTTYTerminal(exec_output, self.client, resp['Id']).start()

        def cmd_connect():
            from .terminal.DockerNPipeTerminal import DockerNPipeTerminal
            DockerNPipeTerminal(exec_output, self.client, resp['Id']).start()

        utils.exec_by_platform(tty_connect, cmd_connect, tty_connect)

    def exec(self, lab_hash: str, machine_name: str, command: Union[str, List], user: str = None,
             tty: bool = True, wait: Union[bool, Tuple[int, float]] = False, stream: bool = True) \
            -> Union[DockerExecStream, Tuple[bytes, bytes, int]]:
        """Execute the command on the Docker container specified by the lab_hash and the machine_name.

        Args:
            lab_hash (str): The hash of the network scenario containing the device.
            machine_name (str): The name of the device.
            user (str): The name of a current user on the host.
            command (Union[str, List]): The command to execute.
            tty (bool): If True, open a new tty.
            wait (Union[bool, Tuple[int, float]]): If True, wait indefinitely until the end of the startup commands
                execution before executing the command. If a tuple is provided, the first value indicates the
                number of retries before stopping waiting and the second value indicates the time interval to
                wait for each retry. Default is False.
            stream (bool): If True, return a DockerExecStream object.
                If False, returns a tuple containing the complete stdout, the stderr, and the return code of the command.

        Returns:
             Union[DockerExecStream, Tuple[bytes, bytes, int]]: A DockerExecStream object or
             a tuple containing the stdout, the stderr and the return code of the command.

        Raises:
            MachineNotRunningError: If the specified device is not running.
            MachineBinaryError: If the binary of the command is not found.
            ValueError: If the wait values is neither a boolean nor a tuple, or an invalid tuple.
        """
        logging.debug("Executing command `%s` to device with name: %s" % (command, machine_name))

        containers = self.get_machines_api_objects_by_filters(lab_hash=lab_hash, machine_name=machine_name, user=user)
        if not containers:
            raise MachineNotRunningError(machine_name)
        container = containers.pop()

        if isinstance(wait, tuple):
            if len(wait) != 2:
                raise ValueError("Invalid `wait` value.")

            n_retries, retry_interval = wait
            should_wait = True
        elif isinstance(wait, bool):
            n_retries = None
            retry_interval = 1
            should_wait = wait
        else:
            raise ValueError("Invalid `wait` value.")

        if should_wait:
            self._wait_startup_execution(container, n_retries=n_retries, retry_interval=retry_interval)

        command = shlex.split(command) if type(command) is str else command
        exec_result = self._exec_run(container,
                                     cmd=command,
                                     stdout=True,
                                     stderr=True,
                                     tty=tty,
                                     privileged=False,
                                     stream=stream,
                                     demux=True,
                                     detach=False
                                     )

        if stream:
            return DockerExecStream(exec_result['output'], exec_result['Id'], self.client)

        return exec_result['output'][0], exec_result['output'][1], exec_result['exit_code']

    def _exec_run(self, container: docker.models.containers.Container,
                  cmd: Union[str, List], stdout=True, stderr=True, stdin=False, tty=False,
                  privileged=False, user='', detach=False, stream=False,
                  socket=False, environment=None, workdir=None,
                  demux=False) -> Dict[str, Optional[Any]]:
        """Custom implementation of the `exec_run` method that also checks if the executed binary exists.

        Args:
            container (docker.models.containers.Container): Container object on which the command is executed.
            cmd (str or list): Command to be executed
            stdout (bool): Attach to stdout. Default: ``True``
            stderr (bool): Attach to stderr. Default: ``True``
            stdin (bool): Attach to stdin. Default: ``False``
            tty (bool): Allocate a pseudo-TTY. Default: False
            privileged (bool): Run as privileged.
            user (str): User to execute command as. Default: root
            detach (bool): If true, detach from the exec command. Default: False
            stream (bool): Stream response data. Default: False
            socket (bool): Return the connection socket to allow custom read/write operations. Default: False
            environment (dict or list): A dictionary or a list of strings in the following format
                ``["PASSWORD=xxx"]`` or ``{"PASSWORD": "xxx"}``.
            workdir (str): Path to working directory for this exec session
            demux (bool): Return stdout and stderr separately

        Returns:
            (Dict): A dict of (exit_code, Id, output)
                exit_code: (int):
                    Exit code for the executed command or ``None`` if
                    either ``stream`` or ``socket`` is ``True``.
                Id: (str):
                    The exec id from Docker.
                output: (generator, bytes, or tuple):
                    If ``stream=True``, a generator yielding response chunks.
                    If ``socket=True``, a socket object for the connection.
                    If ``demux=True``, a tuple of two bytes: stdout and stderr.
                    A bytestring containing response data otherwise.

        Raises:
            APIError: If the server returns an error.
            MachineBinaryError: If the binary of the command is not found.
        """
        resp = self.client.api.exec_create(
            container.id, cmd, stdout=stdout, stderr=stderr, stdin=stdin, tty=tty,
            privileged=privileged, user=user, environment=environment,
            workdir=workdir,
        )

        try:
            exec_output = self.client.api.exec_start(
                resp['Id'], detach=detach, tty=tty, stream=stream, socket=socket, demux=demux
            )
        except APIError as e:
            matches = OCI_RUNTIME_RE.search(e.explanation)
            if matches:
                raise MachineBinaryError(matches.group(3) or matches.group(4), container.labels['name'])

            raise e

        exit_code = self.client.api.exec_inspect(resp['Id'])['ExitCode']
        if not socket and not stream and (exit_code is not None and exit_code != 0):
            (stdout_out, _) = exec_output if demux else (exec_output, None)
            exec_stdout = ""
            if stdout_out:
                if type(stdout_out) is bytes:
                    char_encoding = chardet.detect(stdout_out)
                    exec_stdout = stdout_out.decode(char_encoding['encoding'])
                else:
                    exec_stdout = stdout_out
            matches = OCI_RUNTIME_RE.search(exec_stdout)
            if matches:
                raise MachineBinaryError(matches.group(3) or matches.group(4), container.labels['name'])

        if socket or stream:
            return {'exit_code': None, 'Id': resp['Id'], 'output': exec_output}

        return {'exit_code': int(exit_code) if exit_code is not None else None, 'Id': resp['Id'], 'output': exec_output}

    def _wait_startup_execution(self, container: docker.models.containers.Container,
                                n_retries: Optional[int] = None, retry_interval: float = 1) -> bool:
        """Wait until the startup commands are executed or until the user requests the control over the device.

        Args:
            container (docker.models.containers.Container): The Docker container to wait.
            n_retries (Optional[int]): Number of retries before stopping waiting. Default is None, waits indefinitely.
            retry_interval (float): The time interval in seconds to wait for each retry. Default is 1.

        Returns:
            bool: False if the user requests the control before the ending of the startup. Else, True.
        """
        logging.debug(f"Waiting startup commands execution for device {container.labels['name']}...")

        n_retries = n_retries if n_retries is None or n_retries >= 0 else abs(n_retries)
        retry_interval = retry_interval if retry_interval >= 0 else 1

        retries = 0
        is_cmd_success = False
        startup_waited = True
        printed = False
        while not is_cmd_success:
            try:
                exec_result = self._exec_run(container,
                                             cmd="cat /tmp/EOS",
                                             stdout=True,
                                             stderr=False,
                                             privileged=False,
                                             detach=False
                                             )
                is_cmd_success = exec_result['exit_code'] == 0

                if not printed and not is_cmd_success:
                    EventDispatcher.get_instance().dispatch("machine_startup_wait_started")
                    printed = True

                # If the user requests the control, break the while loop
                if utils.exec_by_platform(utils.wait_user_input_linux,
                                          utils.wait_user_input_windows,
                                          utils.wait_user_input_linux):
                    startup_waited = False or is_cmd_success
                    break

                if not is_cmd_success:
                    if n_retries is not None:
                        if retries == n_retries:
                            break
                        retries += 1

                    time.sleep(retry_interval)
            except KeyboardInterrupt:
                # Disable the CTRL+C interrupt while waiting for startup, otherwise terminal will close.
                pass

        return startup_waited

    @staticmethod
    def copy_files(machine_api_object: docker.models.containers.Container, path: str, tar_data: bytes) -> None:
        """Copy the files contained in tar_data in the Docker container path specified by the machine_api_object.

        Args:
            machine_api_object (docker.models.containers.Container): A Docker container.
            path (str): The path of the container where copy the tar_data.
            tar_data (bytes): The data to copy in the container.

        Returns:
            None
        """
        machine_api_object.put_archive(path, tar_data)

    @staticmethod
    def retrieve_files(machine_api_object: docker.models.containers.Container, src: str, dst: str) -> None:
        """Get the file or directory from the Docker container specified by the machine_api_object into dst.

        Args:
            machine_api_object (docker.models.containers.Container): A Docker container.
            src (str): The path of the file or folder to copy from the device.
            dst (str): The destination path on the host.

        Returns:
            None
        """
        # Get the tar from the container
        bits, stats = machine_api_object.get_archive(src)

        # Create a tmp tar file and write the chunks from the container
        with tempfile.NamedTemporaryFile(mode='wb+', suffix='.tar') as temp_file:
            for chunk in bits:
                temp_file.write(chunk)

            # After writing, go at the beginning of file
            temp_file.seek(0)

            # Now, we need to extract the tmp tar file into the destination folder
            with tarfile.open(fileobj=temp_file, mode='r') as tar_file:
                tar_file.extractall(path=dst)

    def get_machines_api_objects_by_filters(self, lab_hash: str = None, machine_name: str = None, user: str = None) -> \
            List[docker.models.containers.Container]:
        """Return the Docker containers objects specified by lab_hash and user.

        Args:
            lab_hash (str): The hash of a network scenario. If specified, return all the devices in the scenario.
            machine_name (str): The name of a device. If specified, return the specified container of the scenario.
            user (str): The name of a user on the host. If specified, return only the containers of the user.

        Returns:
            List[docker.models.containers.Container]: A list of Docker containers objects.
        """
        filters = {"label": ["app=kathara"]}
        if user:
            filters["label"].append(f"user={user}")
        if lab_hash:
            filters["label"].append(f"lab_hash={lab_hash}")
        if machine_name:
            filters["label"].append(f"name={machine_name}")

        return self.client.containers.list(all=True, filters=filters, ignore_removed=True)

    def get_machines_stats(self, lab_hash: str = None, machine_name: str = None, user: str = None) -> \
            Generator[Dict[str, DockerMachineStats], None, None]:
        """Return a generator containing the Docker devices' stats.

        Args:
            lab_hash (str): The hash of a network scenario. If specified, return all the stats of the devices in the
                scenario.
            machine_name (str): The name of a device. If specified, return the specified device stats.
            user (str): The name of a user on the host. If specified, return only the stats of the specified user.

        Returns:
            Generator[Dict[str, DockerMachineStats], None, None]: A generator containing device names as keys and
            DockerMachineStats as values.

        Raises:
            PrivilegeError: If user param is None and the user does not have root privileges.
        """
        if user is None and not utils.is_admin():
            raise PrivilegeError("You must be root to get devices statistics of all users.")

        machines_stats = {}

        def load_machine_stats(machine):
            if machine.name not in machines_stats:
                machines_stats[machine.name] = DockerMachineStats(machine)

        while True:
            containers = self.get_machines_api_objects_by_filters(
                lab_hash=lab_hash, machine_name=machine_name, user=user
            )
            if not containers:
                yield dict()

            pool_size = utils.get_pool_size()
            items = utils.chunk_list(containers, pool_size)
            with Pool(pool_size) as machines_pool:
                for chunk in items:
                    machines_pool.map(func=load_machine_stats, iterable=chunk)

            machines_to_remove = []
            for machine_id, machine_stats in machines_stats.items():
                try:
                    machine_stats.update()
                except StopIteration:
                    machines_to_remove.append(machine_id)
                    continue

            for k in machines_to_remove:
                machines_stats.pop(k, None)

            yield machines_stats

    @staticmethod
    def get_container_name(name: str, lab_hash: str) -> str:
        """Return the name of a Docker container.

        Args:
            name (str): The name of a Kathara device.
            lab_hash (str): The hash of a running scenario.

        Returns:
            str: The name of the Docker container in the format "|dev_prefix|_|username_prefix|_|name|_|lab_hash|".
        """
        lab_hash = lab_hash if "_%s" % lab_hash else ""
        return "%s_%s_%s_%s" % (Setting.get_instance().device_prefix, utils.get_current_user_name(), name, lab_hash)

    def _delete_machine(self, container: docker.models.containers.Container) -> None:
        """Remove a running Docker container.

        Args:
            container (docker.models.containers.Container): The Docker container to remove.

        Returns:
            None
        """
        # Build the shutdown command string
        shutdown_commands_string = "; ".join(SHUTDOWN_COMMANDS).format(machine_name=container.labels["name"])

        logging.debug(f"Executing shutdown commands on `{container.labels['name']}`: {shutdown_commands_string}")
        # Execute the shutdown commands inside the container (only if it's running)
        if container.status == "running":
            try:
                self._exec_run(container,
                               cmd=[container.labels['shell'], '-c', shutdown_commands_string],
                               stdout=True,
                               stderr=False,
                               privileged=True,
                               detach=False
                               )
            except MachineBinaryError as e:
                logging.warning(f"Shell `{e.binary}` not found in "
                                f"image `{container.image.tags[0]}` of device `{container.labels['name']}`. "
                                f"Shutdown commands will not be executed."
                                )

        container.remove(v=True, force=True)<|MERGE_RESOLUTION|>--- conflicted
+++ resolved
@@ -298,11 +298,6 @@
         if hosthome_mount and Setting.get_instance().remote_url is None:
             volumes[utils.get_current_user_home()] = {'bind': '/hosthome', 'mode': 'rw'}
 
-<<<<<<< HEAD
-        privileged = machine.is_privileged()
-        if privileged and not utils.is_admin():
-            raise PrivilegeError(f"You must be root in order to start device `{machine.name}` in privileged mode.")
-=======
         for host_path, volume in machine.meta["volumes"].items():
             missing_permissions = utils.check_directory_permissions(host_path, volume['mode'])
 
@@ -314,8 +309,9 @@
                     f"you miss the following permissions: `{', '.join(missing_permissions)}`."
                 )
 
-        privileged = lab_options['privileged_machines']
->>>>>>> d882b0a5
+        privileged = machine.is_privileged()
+        if privileged and not utils.is_admin():
+            raise PrivilegeError(f"You must be root in order to start device `{machine.name}` in privileged mode.")
         if Setting.get_instance().remote_url is not None and privileged:
             privileged = False
             logging.warning("Privileged flag is ignored with a remote Docker connection.")
