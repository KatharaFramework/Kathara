import logging
import os
import re
from multiprocessing.dummy import Pool
from typing import List, Union, Dict, Generator, Set, Optional

import docker
import docker.models.networks
from docker import DockerClient
from docker import types

from .DockerPlugin import DockerPlugin
from .stats.DockerLinkStats import DockerLinkStats
from ... import utils
from ...event.EventDispatcher import EventDispatcher
from ...exceptions import LinkNotFoundError
from ...exceptions import PrivilegeError
from ...model.ExternalLink import ExternalLink
from ...model.Lab import Lab
from ...model.Link import BRIDGE_LINK_NAME, Link
from ...os.Networking import Networking
from ...setting.Setting import Setting
from ...types import SharedCollisionDomainsOption


class DockerLink(object):
    """The class responsible for deploying Kathara collision domains as Docker networks and interact with them."""
    __slots__ = ['client', 'docker_plugin']

    def __init__(self, client: DockerClient, docker_plugin: DockerPlugin) -> None:
        self.client: DockerClient = client
        self.docker_plugin: DockerPlugin = docker_plugin

    def deploy_links(self, lab: Lab, selected_links: Set[str] = None) -> None:
        """Deploy all the network scenario collision domains as Docker networks.

        Args:
            lab (Kathara.model.Lab.Lab): A Kathara network scenario.
            selected_links (Set[str]): A set containing the name of the collision domains to deploy.

        Returns:
            None
        """
        links = {k: v for (k, v) in lab.links.items() if k in selected_links}.items() if selected_links \
            else lab.links.items()

        if len(links) > 0:
            pool_size = utils.get_pool_size()
            link_pool = Pool(pool_size)

            items = utils.chunk_list(links, pool_size)

            EventDispatcher.get_instance().dispatch("links_deploy_started", items=links)

            for chunk in items:
                link_pool.map(func=self._deploy_link, iterable=chunk)

            EventDispatcher.get_instance().dispatch("links_deploy_ended")

        # Create a docker bridge link in the lab object and assign the Docker Network object associated to it.
        docker_bridge = self.get_docker_bridge()
        link = lab.get_or_new_link(BRIDGE_LINK_NAME)
        link.api_object = docker_bridge

    def _deploy_link(self, link_item: (str, Link)) -> None:
        """Deploy the collision domain contained in the link_item as a Docker network.

        Args:
            link_item (Tuple[str, Link]): A tuple composed by the name of the collision domain and a Link object

        Returns:
            None
        """
        (_, link) = link_item

        if link.name == BRIDGE_LINK_NAME:
            return

        self.create(link)

        EventDispatcher.get_instance().dispatch("link_deployed", item=link)

    def create(self, link: Link) -> None:
        """Create a Docker network representing the collision domain object and assign it to link.api_object.

        It also connects external collision domains, if present.

        Args:
            link (Kathara.model.Link.Link): A Kathara collision domain.

        Returns:
            None
        """
        # Reserved name for bridged connections, ignore.
        if link.name == BRIDGE_LINK_NAME:
            return

        # If a network with the same name exists, return it instead of creating a new one.
<<<<<<< HEAD
        networks = self.get_links_api_objects_by_filters(link_name=link.name)
=======
        link_name = self.get_network_name(link)
        networks = self.get_links_api_objects_by_filters(link_name=link_name)

>>>>>>> 280fa302
        if networks:
            link.api_object = networks.pop()
        else:
            network_ipam_config = docker.types.IPAMConfig(driver='null')

<<<<<<< HEAD
            link_name = self.get_network_name(link.name)
            user_label = "shared_cd" if Setting.get_instance().shared_cd else utils.get_current_user_name()
=======
            additional_labels = {}
            if Setting.get_instance().shared_cds != SharedCollisionDomainsOption.USERS:
                additional_labels["user"] = utils.get_current_user_name()
            if Setting.get_instance().shared_cds == SharedCollisionDomainsOption.NOT_SHARED:
                additional_labels["lab_hash"] = link.lab.hash

>>>>>>> 280fa302
            link.api_object = self.client.networks.create(
                name=link_name,
                driver=f"{Setting.get_instance().network_plugin}:{utils.get_architecture()}",
                check_duplicate=True,
                ipam=network_ipam_config,
                labels={
                    "name": link.name,
                    "app": "kathara",
                    "external": ";".join([x.get_full_name() for x in link.external]),
                    **additional_labels
                }
            )

        if link.external:
            logging.debug("External Interfaces required, connecting them...")
            self._attach_external_interfaces(link.external, link.api_object)

    def undeploy(self, lab_hash: str, selected_links: Optional[Set[str]] = None) -> None:
        """Undeploy all the collision domains of the scenario specified by lab_hash.

        Args:
            lab_hash (str): The hash of the network scenario to undeploy.
            selected_links (Set[str]): If specified, delete only the collision domains contained in the set.

        Returns:
            None
        """
        networks = self.get_links_api_objects_by_filters(lab_hash=lab_hash)
        if selected_links is not None and len(selected_links) > 0:
            networks = [item for item in networks if item.attrs["Labels"]["name"] in selected_links]

        for item in networks:
            item.reload()
        networks = [item for item in networks if len(item.containers) <= 0]

        if len(networks) > 0:
            pool_size = utils.get_pool_size()
            links_pool = Pool(pool_size)

            items = utils.chunk_list(networks, pool_size)

            EventDispatcher.get_instance().dispatch("links_undeploy_started", items=networks)

            for chunk in items:
                links_pool.map(func=self._undeploy_link, iterable=chunk)

            EventDispatcher.get_instance().dispatch("links_undeploy_ended")

    def wipe(self, user: str = None) -> None:
        """Undeploy all the Docker networks of the specified user. If user is None, it undeploy all the Docker networks.

        Args:
            user (str): The name of a current user on the host

        Returns:
            None
        """
        user_label = user if Setting.get_instance().shared_cds != SharedCollisionDomainsOption.USERS else None
        networks = self.get_links_api_objects_by_filters(user=user_label)
        for item in networks:
            item.reload()
        networks = [item for item in networks if len(item.containers) <= 0]

        pool_size = utils.get_pool_size()
        links_pool = Pool(pool_size)

        items = utils.chunk_list(networks, pool_size)

        for chunk in items:
            links_pool.map(func=self._undeploy_link, iterable=chunk)

    def _undeploy_link(self, network: docker.models.networks.Network) -> None:
        """Undeploy a Docker network.

        Args:
            network (docker.models.networks.Network): The Docker network to undeploy.

        Returns:
            None
        """
        self._delete_link(network)

        EventDispatcher.get_instance().dispatch("link_undeployed", item=network)

    def get_docker_bridge(self) -> Union[None, docker.models.networks.Network]:
        """Return the Docker bridged network.

        Returns:
            Union[None, docker.models.networks.Network]: The Docker bridged network if exists, else None
        """
        bridge_list = self.client.networks.list(names="bridge")
        return bridge_list.pop() if bridge_list else None

    def get_links_api_objects_by_filters(self, lab_hash: str = None, link_name: str = None, user: str = None) -> \
            List[docker.models.networks.Network]:
        """Return the Docker networks specified by lab_hash and user.

        Args:
            lab_hash (str): The hash of a network scenario. If specified, return all the networks in the scenario.
            link_name (str): The name of a network. If specified, return the specified network of the scenario.
            user (str): The name of a user on the host. If specified, return only the networks of the user.

        Returns:
            List[docker.models.networks.Network]: A list of Docker networks.
        """
        filters = {"label": ["app=kathara"]}
        if user:
            filters["label"].append(f"user={user}")
        if lab_hash:
            filters["label"].append(f"lab_hash={lab_hash}")
        if link_name:
            filters["label"].append(f"name={link_name}")

        return self.client.networks.list(filters=filters)

    def get_links_stats(self, lab_hash: str = None, link_name: str = None, user: str = None) -> \
            Generator[Dict[str, DockerLinkStats], None, None]:
        """Return a generator containing the Docker networks' stats.

        Args:
           lab_hash (str): The hash of a network scenario. If specified, return all the stats of the networks in the
           scenario.
           link_name (str): The name of a device. If specified, return the specified network stats.
           user (str): The name of a user on the host. If specified, return only the stats of the specified user.

        Returns:
           Generator[Dict[str, DockerMachineStats], None, None]: A generator containing network names as keys and
           DockerLinkStats as values.

        Raises:
            LinkNotFoundError: If the collision domains specified are not found.
        """
        networks = self.get_links_api_objects_by_filters(lab_hash=lab_hash, link_name=link_name, user=user)
        if not networks:
            if not link_name:
                raise LinkNotFoundError("No collision domains found.")
            else:
                raise LinkNotFoundError(f"Collision domains with name {link_name} not found.")

        networks = sorted(networks, key=lambda x: x.name)

        networks_stats = {}

        def load_link_stats(network):
            networks_stats[network.name] = DockerLinkStats(network)

        pool_size = utils.get_pool_size()
        links_pool = Pool(pool_size)

        items = utils.chunk_list(networks, pool_size)

        for chunk in items:
            links_pool.map(func=load_link_stats, iterable=chunk)

        while True:
            for network_stats in networks_stats.values():
                try:
                    network_stats.update()
                except StopIteration:
                    continue

            yield networks_stats

    def _delete_link(self, network: docker.models.networks.Network) -> None:
        """Delete a Docker network.

        Args:
            network (docker.models.networks.Network): A Docker network.

        Raises:
            PrivilegeError: If you are not root while deleting an external VLAN Interface.
        """
        external_label = network.attrs['Labels']["external"]
        external_links = external_label.split(";") if external_label else None

        if external_links:
            self._delete_external_interfaces(external_links, network)

        network.remove()

    def _attach_external_interfaces(self, external_links: List[ExternalLink],
                                    network: docker.models.networks.Network) -> None:
        """Attach external collision domains to a Docker network.

        Args:
            external_links (List[Kathara.model.ExternalLink]): A list of Kathara external collision domains.
                They are used to create collision domains attached to a host interface.
            network (docker.models.networks.Network): A Docker network.

        Returns:
            None
        """
        for external_link in external_links:
            (name, vlan) = external_link.get_name_and_vlan()
            interface_index = Networking.get_or_new_interface(external_link.interface, name, vlan)
            bridge_name = self._get_bridge_name(network)

            def vde_attach():
                plugin_pid = self.docker_plugin.plugin_pid()
                switch_path = os.path.join(self.docker_plugin.plugin_store_path(), bridge_name)
                Networking.attach_interface_ns(external_link.get_full_name(), interface_index, switch_path, plugin_pid)

            def bridge_attach():
                Networking.attach_interface_bridge(interface_index, bridge_name)

            self.docker_plugin.exec_by_version(vde_attach, bridge_attach)

    def _delete_external_interfaces(self, external_links: List[str], network: docker.models.networks.Network) -> None:
        """Remove external collision domains from a Docker network.

        Args:
            external_links (List[Kathara.model.ExternalLink]): A list of Kathara external collision domains.
            network (docker.models.networks.Network): A Docker network.

        Returns:
            None
        """
        for external_link in external_links:
            if utils.is_platform(utils.LINUX) or utils.is_platform(utils.LINUX2):
                if utils.is_admin():
                    def vde_delete():
                        plugin_pid = self.docker_plugin.plugin_pid()
                        switch_path = os.path.join(self.docker_plugin.plugin_store_path(),
                                                   self._get_bridge_name(network))
                        Networking.remove_interface_ns(external_link, switch_path, plugin_pid)

                    self.docker_plugin.exec_by_version(vde_delete, lambda: None)

                    if re.search(r"^\w+\.\d+$", external_link):
                        # Only remove VLAN interfaces, physical ones cannot be removed.
                        Networking.remove_interface(external_link)
                else:
                    raise PrivilegeError("You must be root in order to delete an External Interface.")
            else:
                raise OSError("External Interfaces are only available on UNIX systems.")

    @staticmethod
    def _get_bridge_name(network: docker.models.networks.Network) -> str:
        """Return the name of the host bridge associated to the Docker network.

        Args:
            network (docker.models.networks.Network): A Docker network.

        Returns:
            str: The name of the Docker bridge in the format "kt-<network.id[:12]>".
        """
        return f"kt-{network.id[:12]}"

    @staticmethod
    def get_network_name(link: Link) -> str:
        """Return the name of a Docker network.

        Args:
            link (Kathara.model.Link): A Kathara collision domain.

        Returns:
            str: The name of the Docker network in the format "|net_prefix|_|username_prefix|_|name|".
                If shared collision domains, the format is: "|net_prefix|_|lab_hash|".
        """
        if Setting.get_instance().shared_cds == SharedCollisionDomainsOption.LABS:
            return f"{Setting.get_instance().net_prefix}_{utils.get_current_user_name()}_{link.name}"
        elif Setting.get_instance().shared_cds == SharedCollisionDomainsOption.USERS:
            return f"{Setting.get_instance().net_prefix}_{link.name}"
        elif Setting.get_instance().shared_cds == SharedCollisionDomainsOption.NOT_SHARED:
            return f"{Setting.get_instance().net_prefix}_{utils.get_current_user_name()}_{link.name}_{link.lab.hash}"<|MERGE_RESOLUTION|>--- conflicted
+++ resolved
@@ -96,29 +96,19 @@
             return
 
         # If a network with the same name exists, return it instead of creating a new one.
-<<<<<<< HEAD
         networks = self.get_links_api_objects_by_filters(link_name=link.name)
-=======
-        link_name = self.get_network_name(link)
-        networks = self.get_links_api_objects_by_filters(link_name=link_name)
-
->>>>>>> 280fa302
         if networks:
             link.api_object = networks.pop()
         else:
             network_ipam_config = docker.types.IPAMConfig(driver='null')
 
-<<<<<<< HEAD
-            link_name = self.get_network_name(link.name)
-            user_label = "shared_cd" if Setting.get_instance().shared_cd else utils.get_current_user_name()
-=======
+            link_name = self.get_network_name(link)
             additional_labels = {}
             if Setting.get_instance().shared_cds != SharedCollisionDomainsOption.USERS:
                 additional_labels["user"] = utils.get_current_user_name()
             if Setting.get_instance().shared_cds == SharedCollisionDomainsOption.NOT_SHARED:
                 additional_labels["lab_hash"] = link.lab.hash
 
->>>>>>> 280fa302
             link.api_object = self.client.networks.create(
                 name=link_name,
                 driver=f"{Setting.get_instance().network_plugin}:{utils.get_architecture()}",
