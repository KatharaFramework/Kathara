import io
import logging
from typing import Set, Dict, Generator, Tuple, List, Optional, Union

import docker
import docker.models.containers
import docker.models.networks
from requests.exceptions import ConnectionError as RequestsConnectionError

from .DockerImage import DockerImage
from .DockerLink import DockerLink
from .DockerMachine import DockerMachine
from .DockerPlugin import DockerPlugin
from .stats.DockerLinkStats import DockerLinkStats
from .stats.DockerMachineStats import DockerMachineStats
from ... import utils
from ...decorators import privileged
from ...exceptions import DockerDaemonConnectionError, LinkNotFoundError, MachineCollisionDomainError, \
    InvocationError, LabNotFoundError, MachineNotRunningError
from ...exceptions import MachineNotFoundError
from ...foundation.manager.IManager import IManager
from ...model.Lab import Lab
from ...model.Link import Link
from ...model.Machine import Machine
from ...setting.Setting import Setting
<<<<<<< HEAD
from ...types import SharedCollisionDomainsOption
from ...utils import pack_files_for_tar, import_pywintypes
=======
from ...utils import pack_files_for_tar, import_pywintypes, \
    check_required_single_not_none_var, check_single_not_none_var
>>>>>>> a5eae5d6

pywintypes = import_pywintypes()


def check_docker_status(method):
    """Decorator function to check if Docker daemon is running properly."""

    @privileged
    def check_docker(*args, **kw):
        # Call the constructor first
        method(*args, **kw)

        # Client is initialized after constructor call
        client = args[0].client

        # Try to ping Docker, to see if it's running and raise an exception on failure
        try:
            client.ping()
        except RequestsConnectionError as e:
            raise DockerDaemonConnectionError(str(e))
        except pywintypes.error as e:
            raise DockerDaemonConnectionError(str(e))

    return check_docker


class DockerManager(IManager):
    """The class responsible to interact between Kathara and the Docker APIs."""
    __slots__ = ['client', 'docker_image', 'docker_machine', 'docker_link']

    @check_docker_status
    def __init__(self) -> None:
        remote_url = Setting.get_instance().remote_url
        if remote_url is None:
            self.client: docker.DockerClient = docker.from_env(timeout=None, max_pool_size=utils.get_pool_size())
        else:
            tls_config = docker.tls.TLSConfig(ca_cert=Setting.get_instance().cert_path)
            self.client: docker.DockerClient = docker.DockerClient(base_url=remote_url, timeout=None,
                                                                   max_pool_size=utils.get_pool_size(),
                                                                   tls=tls_config)

        docker_plugin = DockerPlugin(self.client)
        docker_plugin.check_and_download_plugin()

        self.docker_image: DockerImage = DockerImage(self.client)

        self.docker_machine: DockerMachine = DockerMachine(self.client, self.docker_image)
        self.docker_link: DockerLink = DockerLink(self.client, docker_plugin)

    @privileged
    def deploy_machine(self, machine: Machine) -> None:
        """Deploy a Kathara device.

        Args:
            machine (Kathara.model.Machine): A Kathara machine object.

        Returns:
            None

        Raises:
            LabNotFoundError: If the specified device is not associated to any network scenario.
        """
        if not machine.lab:
            raise LabNotFoundError("Device `%s` is not associated to a network scenario." % machine.name)

        self.docker_link.deploy_links(machine.lab, selected_links={x.link.name for x in machine.interfaces.values()})
        self.docker_machine.deploy_machines(machine.lab, selected_machines={machine.name})

    @privileged
    def deploy_link(self, link: Link) -> None:
        """Deploy a Kathara collision domain.

        Args:
            link (Kathara.model.Link): A Kathara collision domain object.

        Returns:
            None

        Raises:
            LabNotFoundError: If the collision domain is not associated to any network scenario.
        """
        if not link.lab:
            raise LabNotFoundError("Collision domain `%s` is not associated to a network scenario." % link.name)

        self.docker_link.deploy_links(link.lab, selected_links={link.name})

    @privileged
    def deploy_lab(self, lab: Lab, selected_machines: Set[str] = None) -> None:
        """Deploy a Kathara network scenario.

        Args:
            lab (Kathara.model.Lab): A Kathara network scenario.
            selected_machines (Set[str]): If not None, deploy only the specified devices.

        Returns:
            None

        Raises:
            MachineNotFoundError: If the specified devices are not in the network scenario.
        """
        if selected_machines and not lab.has_machines(selected_machines):
            machines_not_in_lab = selected_machines - set(lab.machines.keys())
            raise MachineNotFoundError(f"The following devices are not in the network scenario: {machines_not_in_lab}.")

        selected_links = None
        if selected_machines:
            selected_links = lab.get_links_from_machines(selected_machines)

        # Deploy all lab links.
        self.docker_link.deploy_links(lab, selected_links=selected_links)

        # Deploy all lab machines.
        self.docker_machine.deploy_machines(lab, selected_machines=selected_machines)

    @privileged
    def connect_machine_to_link(self, machine: Machine, link: Link, mac_address: Optional[str] = None) -> None:
        """Create a new interface and connect a Kathara device to a collision domain.

        Args:
            machine (Kathara.model.Machine): A Kathara machine object.
            link (Kathara.model.Link): A Kathara collision domain object.
            mac_address (Optional[str]): The MAC address to assign to the interface.

        Returns:
            None

        Raises:
            LabNotFoundError: If the device specified is not associated to any network scenario.
            MachineNotRunningError: If the specified device is not running.
            LabNotFoundError: If the collision domain is not associated to any network scenario.
            MachineCollisionDomainConflictError: If the device is already connected to the collision domain.
        """
        if not machine.lab:
            raise LabNotFoundError("Device `%s` is not associated to a network scenario." % machine.name)

        if not machine.api_object or machine.api_object.status != "running":
            raise MachineNotRunningError(machine.name)

        if not link.lab:
            raise LabNotFoundError(f"Collision domain `{link.name}` is not associated to a network scenario.")

        if machine.name in link.machines:
            raise MachineCollisionDomainError(
                f"Device `{machine.name}` is already connected to collision domain `{link.name}`."
            )

        interface = machine.add_interface(link, mac_address=mac_address)

        self.deploy_link(link)
        self.docker_machine.connect_interface(machine, interface)

    @privileged
    def disconnect_machine_from_link(self, machine: Machine, link: Link) -> None:
        """Disconnect a Kathara device from a collision domain.

        Args:
            machine (Kathara.model.Machine): A Kathara machine object.
            link (Kathara.model.Link): The Kathara collision domain from which disconnect the device.

        Returns:
            None

        Raises:
            LabNotFoundError: If the device specified is not associated to any network scenario.
            LabNotFoundError: If the collision domain is not associated to any network scenario.
            MachineCollisionDomainConflictError: If the device is not connected to the collision domain.
        """
        if not machine.lab:
            raise LabNotFoundError(f"Device `{machine.name}` is not associated to a network scenario.")

        if not link.lab:
            raise LabNotFoundError(f"Collision domain `{link.name}` is not associated to a network scenario.")

        if machine.name not in link.machines:
            raise MachineCollisionDomainError(
                f"Device `{machine.name}` is not connected to collision domain `{link.name}`."
            )

        machine.remove_interface(link)

        self.docker_machine.disconnect_from_link(machine, link)
        self.undeploy_link(link)

    @privileged
    def undeploy_machine(self, machine: Machine) -> None:
        """Undeploy a Kathara device.

        Args:
            machine (Kathara.model.Machine): A Kathara machine object.

        Returns:
            None

        Raises:
            LabNotFoundError: If the device specified is not associated to any network scenario.
        """
        if not machine.lab:
            raise LabNotFoundError(f"Device `{machine.name}` is not associated to a network scenario.")

        self.docker_machine.undeploy(machine.lab.hash, selected_machines={machine.name})
        self.docker_link.undeploy(machine.lab.hash, selected_links={x.link.name for x in machine.interfaces.values()})

    @privileged
    def undeploy_link(self, link: Link) -> None:
        """Undeploy a Kathara collision domain.

        Args:
            link (Kathara.model.Link): A Kathara collision domain object.

        Returns:
            None

        Raises:
            LabNotFoundError: If the collision domain is not associated to any network scenario.
        """
        if not link.lab:
            raise LabNotFoundError(f"Collision domain `{link.name}` is not associated to a network scenario.")

        self.docker_link.undeploy(link.lab.hash, selected_links={link.name})

    @privileged
    def undeploy_lab(self, lab_hash: Optional[str] = None, lab_name: Optional[str] = None, lab: Optional[Lab] = None,
                     selected_machines: Optional[Set[str]] = None) -> None:
        """Undeploy a Kathara network scenario.

        Args:
            lab_hash (Optional[str]): The hash of the network scenario.
                Can be used as an alternative to lab_name and lab. If None, lab_name or lab should be set.
            lab_name (Optional[str]): The name of the network scenario.
                Can be used as an alternative to lab_hash and lab. If None, lab_hash or lab should be set.
            lab (Optional[Kathara.model.Lab]): The network scenario object.
                Can be used as an alternative to lab_hash and lab_name. If None, lab_hash or lab_name should be set.
            selected_machines (Optional[Set[str]]): If not None, undeploy only the specified devices.

        Returns:
            None

        Raises:
            InvocationError: If a running network scenario hash or name is not specified.
        """
        check_required_single_not_none_var(lab_hash=lab_hash, lab_name=lab_name, lab=lab)
        if lab:
            lab_hash = lab.hash
        elif lab_name:
            lab_hash = utils.generate_urlsafe_hash(lab_name)

        self.docker_machine.undeploy(lab_hash, selected_machines=selected_machines)

        self.docker_link.undeploy(lab_hash)

    @privileged
    def wipe(self, all_users: bool = False) -> None:
        """Undeploy all the running network scenarios.

        If multiuser scenarios are active, undeploy only current user devices.

        Args:
            all_users (bool): If false, undeploy only the current user network scenarios. If true, undeploy the
                running network scenarios of all users.

        Returns:
            None
        """
        if Setting.get_instance().remote_url is not None and all_users:
            all_users = False
            logging.warning("Cannot wipe devices of other users with a remote Docker connection.")

        user_name = utils.get_current_user_name() if not all_users else None

        self.docker_machine.wipe(user=user_name)
        self.docker_link.wipe(user=user_name)

    @privileged
    def connect_tty(self, machine_name: str, lab_hash: Optional[str] = None, lab_name: Optional[str] = None,
                    lab: Optional[Lab] = None, shell: str = None, logs: bool = False,
                    wait: Union[bool, Tuple[int, float]] = True) -> None:
        """Connect to a device in a running network scenario, using the specified shell.

        Args:
            machine_name (str): The name of the device to connect.
            lab_hash (Optional[str]): The hash of the network scenario.
                Can be used as an alternative to lab_name and lab. If None, lab_name or lab should be set.
            lab_name (Optional[str]): The name of the network scenario.
                Can be used as an alternative to lab_hash and lab. If None, lab_hash or lab should be set.
            lab (Optional[Kathara.model.Lab]): The network scenario object.
                Can be used as an alternative to lab_hash and lab_name. If None, lab_hash or lab_name should be set.
            shell (str): The name of the shell to use for connecting.
            logs (bool): If True, print startup logs on stdout.
            wait (Union[bool, Tuple[int, float]]): If True, wait indefinitely until the end of the startup commands
                execution before connecting. If a tuple is provided, the first value indicates the number of retries
                before stopping waiting and the second value indicates the time interval to wait for each retry.
                Default is True.

        Returns:
            None

        Raises:
            InvocationError: If a running network scenario hash or name is not specified.
        """
        check_required_single_not_none_var(lab_hash=lab_hash, lab_name=lab_name, lab=lab)
        if lab:
            lab_hash = lab.hash
        elif lab_name:
            lab_hash = utils.generate_urlsafe_hash(lab_name)

        user_name = utils.get_current_user_name()

        self.docker_machine.connect(lab_hash=lab_hash,
                                    machine_name=machine_name,
                                    user=user_name,
                                    shell=shell,
                                    logs=logs,
                                    wait=wait
                                    )

    @privileged
    def exec(self, machine_name: str, command: Union[List[str], str], lab_hash: Optional[str] = None,
             lab_name: Optional[str] = None, lab: Optional[Lab] = None, wait: Union[bool, Tuple[int, float]] = False) \
            -> Generator[Tuple[bytes, bytes], None, None]:
        """Exec a command on a device in a running network scenario.

        Args:
            machine_name (str): The name of the device to connect.
            command (Union[List[str], str]): The command to exec on the device.
            lab_hash (Optional[str]): The hash of the network scenario.
                Can be used as an alternative to lab_name and lab. If None, lab_name or lab should be set.
            lab_name (Optional[str]): The name of the network scenario.
                Can be used as an alternative to lab_hash and lab. If None, lab_hash or lab should be set.
            lab (Optional[Kathara.model.Lab]): The network scenario object.
                Can be used as an alternative to lab_hash and lab_name. If None, lab_hash or lab_name should be set.
            wait (Union[bool, Tuple[int, float]]): If True, wait indefinitely until the end of the startup commands
                execution before executing the command. If a tuple is provided, the first value indicates the
                number of retries before stopping waiting and the second value indicates the time interval to wait
                for each retry. Default is False.

        Returns:
            Generator[Tuple[bytes, bytes]]: A generator of tuples containing the stdout and stderr in bytes.

        Raises:
            InvocationError: If a running network scenario hash or name is not specified.
        """
        check_required_single_not_none_var(lab_hash=lab_hash, lab_name=lab_name, lab=lab)
        if lab:
            lab_hash = lab.hash
        elif lab_name:
            lab_hash = utils.generate_urlsafe_hash(lab_name)

        user_name = utils.get_current_user_name()
        return self.docker_machine.exec(lab_hash, machine_name, command, user=user_name, tty=False, wait=wait)

    @privileged
    def copy_files(self, machine: Machine, guest_to_host: Dict[str, io.IOBase]) -> None:
        """Copy files on a running device in the specified paths.

        Args:
            machine (Kathara.model.Machine): A running device object. It must have the api_object field populated.
            guest_to_host (Dict[str, io.IOBase]): A dict containing the device path as key and
                fileobj to copy in path as value.

        Returns:
            None
        """
        tar_data = pack_files_for_tar(guest_to_host)

        self.docker_machine.copy_files(machine.api_object,
                                       path="/",
                                       tar_data=tar_data
                                       )

    @privileged
    def get_machine_api_object(self, machine_name: str, lab_hash: Optional[str] = None, lab_name: Optional[str] = None,
                               lab: Optional[Lab] = None, all_users: bool = False) \
            -> docker.models.containers.Container:
        """Return the corresponding API object of a running device in a network scenario.

        Args:
            machine_name (str): The name of the device.
            lab_hash (Optional[str]): The hash of the network scenario.
                Can be used as an alternative to lab_name and lab. If None, lab_name or lab should be set.
            lab_name (Optional[str]): The name of the network scenario.
                Can be used as an alternative to lab_hash and lab. If None, lab_hash or lab should be set.
            lab (Optional[Kathara.model.Lab]): The network scenario object.
                Can be used as an alternative to lab_hash and lab_name. If None, lab_hash or lab_name should be set.
            all_users (bool): If True, return information about devices of all users.

        Returns:
            docker.models.containers.Container: Docker API object of devices.

        Raises:
            InvocationError: If a running network scenario hash or name is not specified.
            MachineNotFoundError: If the specified device is not found.
        """
        check_required_single_not_none_var(lab_hash=lab_hash, lab_name=lab_name, lab=lab)
        if lab:
            lab_hash = lab.hash
        elif lab_name:
            lab_hash = utils.generate_urlsafe_hash(lab_name)

        user_name = utils.get_current_user_name() if not all_users else None
        containers = self.docker_machine.get_machines_api_objects_by_filters(
            lab_hash=lab_hash, machine_name=machine_name, user=user_name
        )
        if containers:
            return containers.pop()

        raise MachineNotFoundError(f"Device `{machine_name}` not found.")

    @privileged
<<<<<<< HEAD
    def get_machines_api_objects(self, lab_hash: str = None, lab_name: str = None, all_users: bool = False) -> \
            List[docker.models.containers.Container]:
=======
    def get_machines_api_objects(self, lab_hash: Optional[str] = None, lab_name: Optional[str] = None,
                                 lab: Optional[Lab] = None, all_users: bool = False) \
            -> List[docker.models.containers.Container]:
>>>>>>> a5eae5d6
        """Return API objects of running devices.

        Args:
            lab_hash (Optional[str]): The hash of the network scenario.
                Can be used as an alternative to lab_name and lab.
            lab_name (Optional[str]): The name of the network scenario.
                Can be used as an alternative to lab_hash and lab.
            lab (Optional[Kathara.model.Lab]): The network scenario object.
                Can be used as an alternative to lab_hash and lab_name.
            all_users (bool): If True, return information about devices of all users.

        Returns:
            List[docker.models.containers.Container]: Docker API objects of devices.
        """
        check_single_not_none_var(lab_hash=lab_hash, lab_name=lab_name, lab=lab)
        if lab:
            lab_hash = lab.hash
        elif lab_name:
            lab_hash = utils.generate_urlsafe_hash(lab_name)

        user_name = utils.get_current_user_name() if not all_users else None
        return self.docker_machine.get_machines_api_objects_by_filters(lab_hash=lab_hash, user=user_name)

    @privileged
<<<<<<< HEAD
    def get_link_api_object(self, link_name: str, lab_hash: str = None, lab_name: str = None,
                            all_users: bool = False) -> docker.models.networks.Network:
=======
    def get_link_api_object(self, link_name: str, lab_hash: Optional[str] = None, lab_name: Optional[str] = None,
                            lab: Optional[Lab] = None, all_users: bool = False) -> docker.models.networks.Network:
>>>>>>> a5eae5d6
        """Return the corresponding API object of a collision domain in a network scenario.

        Args:
            link_name (str): The name of the collision domain.
            lab_hash (Optional[str]): The hash of the network scenario.
                Can be used as an alternative to lab_name and lab. If None, lab_name or lab should be set.
            lab_name (Optional[str]): The name of the network scenario.
                Can be used as an alternative to lab_hash and lab. If None, lab_hash or lab should be set.
            lab (Optional[Kathara.model.Lab]): The network scenario object.
                Can be used as an alternative to lab_hash and lab_name. If None, lab_hash or lab_name should be set.
            all_users (bool): If True, return information about collision domains of all users.

        Returns:
            docker.models.networks.Network: Docker API object of the network.

        Raises:
            InvocationError: If a running network scenario hash or name is not specified.
            LinkNotFoundError: If the collision domain is not found.
        """
        check_required_single_not_none_var(lab_hash=lab_hash, lab_name=lab_name, lab=lab)
        if lab:
            lab_hash = lab.hash
        elif lab_name:
            lab_hash = utils.generate_urlsafe_hash(lab_name)

        user_name = utils.get_current_user_name() if not all_users else None
        networks = self.docker_link.get_links_api_objects_by_filters(
            lab_hash=lab_hash, link_name=link_name, user=user_name
        )
        if networks:
            return networks.pop()

        raise LinkNotFoundError(f"Collision Domain `{link_name}` not found.")

    @privileged
<<<<<<< HEAD
    def get_links_api_objects(self, lab_hash: str = None, lab_name: str = None, all_users: bool = False) -> \
            List[docker.models.networks.Network]:
=======
    def get_links_api_objects(self, lab_hash: Optional[str] = None, lab_name: Optional[str] = None,
                              lab: Optional[Lab] = None, all_users: bool = False) \
            -> List[docker.models.networks.Network]:
>>>>>>> a5eae5d6
        """Return API objects of collision domains in a network scenario.

        Args:
            lab_hash (Optional[str]): The hash of the network scenario.
                Can be used as an alternative to lab_name and lab.
            lab_name (Optional[str]): The name of the network scenario.
                Can be used as an alternative to lab_hash and lab.
            lab (Optional[Kathara.model.Lab]): The network scenario object.
                Can be used as an alternative to lab_hash and lab_name.
            all_users (bool): If True, return information about collision domains of all users.

        Returns:
            List[docker.models.networks.Network]: Docker API objects of networks.
        """
        check_single_not_none_var(lab_hash=lab_hash, lab_name=lab_name, lab=lab)
        if lab:
            lab_hash = lab.hash
        elif lab_name:
            lab_hash = utils.generate_urlsafe_hash(lab_name)

        user_name = utils.get_current_user_name() if not all_users else None
        return self.docker_link.get_links_api_objects_by_filters(lab_hash=lab_hash, user=user_name)

    @privileged
    def get_lab_from_api(self, lab_hash: Optional[str] = None, lab_name: Optional[str] = None) -> Lab:
        """Return the network scenario (specified by the hash or name), building it from API objects.

        Args:
            lab_hash (Optional[str]): The hash of the network scenario.
                Can be used as an alternative to lab_name. If None, lab_name should be set.
            lab_name (Optional[str]): The name of the network scenario.
                Can be used as an alternative to lab_hash. If None, lab_hash should be set.

        Returns:
            Lab: The built network scenario.

        Raises:
            InvocationError: If a running network scenario hash or name is not specified.
        """
        if not lab_hash and not lab_name:
            raise InvocationError("You must specify a running network scenario hash or name.")

        if lab_name:
            reconstructed_lab = Lab(lab_name)
        else:
            reconstructed_lab = Lab("reconstructed_lab")
            reconstructed_lab.hash = lab_hash

        lab_containers = self.get_machines_api_objects(lab_hash=reconstructed_lab.hash)
        lab_networks = dict(
            map(lambda x: (x.name, x), self.get_links_api_objects(
                lab_hash=reconstructed_lab.hash \
                    if Setting.get_instance().shared_cds == SharedCollisionDomainsOption.NOT_SHARED else None,
                all_users=Setting.get_instance().shared_cds == SharedCollisionDomainsOption.USERS
            ))
        )

        for container in lab_containers:
            container.reload()
            device = reconstructed_lab.get_or_new_machine(container.labels["name"])
            device.api_object = container

            # Rebuild device metas
            # NOTE: We cannot rebuild "exec", "ipv6" and "num_terms" meta.
            device.add_meta("privileged", container.attrs["HostConfig"]["Privileged"])
            device.add_meta("image", container.attrs["Config"]["Image"])
            device.add_meta("shell", container.attrs["Config"]["Labels"]["shell"])

            # Memory is always returned in MBytes
            if container.attrs['HostConfig']['Memory'] > 0:
                device.add_meta("mem", f"{int(container.attrs['HostConfig']['Memory'] / (1024 ** 2))}M")

            # Reconvert nanocpus to a value passed by the user
            if container.attrs["HostConfig"]["NanoCpus"] > 0:
                device.add_meta("cpu", container.attrs["HostConfig"]["NanoCpus"] / 1000000000)

            for env in container.attrs["Config"]["Env"]:
                device.add_meta("env", env)

            # Reconvert ports to the device format
            if container.attrs['HostConfig']['PortBindings']:
                for port_info, port_data in container.attrs['HostConfig']['PortBindings'].items():
                    (guest_port, protocol) = port_info.split('/')
                    host_port = port_data[0]["HostPort"]
                    device.meta["ports"][(int(host_port), protocol)] = int(guest_port)

            # Reassign sysctls directly
            device.meta["sysctls"] = container.attrs["HostConfig"]["Sysctls"]

            if "none" not in container.attrs["NetworkSettings"]["Networks"]:
                for network_name, network_options in container.attrs["NetworkSettings"]["Networks"].items():
                    if network_name == "bridge":
                        device.add_meta("bridged", True)
                        continue

                    network = lab_networks[network_name]
                    link = reconstructed_lab.get_or_new_link(network.attrs["Labels"]["name"])
                    link.api_object = network

                    iface_mac_addr = None
                    if network_options["DriverOpts"] is not None:
                        if "kathara.mac_addr" in network_options["DriverOpts"]:
                            iface_mac_addr = network_options["DriverOpts"]["kathara.mac_addr"]

                    device.add_interface(link, mac_address=iface_mac_addr)

        return reconstructed_lab

    @privileged
    def update_lab_from_api(self, lab: Lab) -> None:
        """Update the passed network scenario from API objects.

        Args:
            lab (Lab): The network scenario to update.
        """
        running_containers = self.get_machines_api_objects(lab_hash=lab.hash)

        deployed_networks = dict(
            map(lambda x: (x.name, x), self.get_links_api_objects(
                lab_hash=lab.hash \
                    if Setting.get_instance().shared_cds == SharedCollisionDomainsOption.NOT_SHARED else None,
                all_users=Setting.get_instance().shared_cds == SharedCollisionDomainsOption.USERS
            ))
        )
        for network in deployed_networks.values():
            network.reload()

        deployed_networks_by_link_name = dict(
            map(lambda x: (x.attrs["Labels"]["name"], x), deployed_networks.values())
        )

        for container in running_containers:
            container.reload()
            device = lab.get_or_new_machine(container.labels["name"])
            device.api_object = container

            # Collision domains declared in the network scenario
            static_links = set([x.link for x in device.interfaces.values()])
            # Interfaces currently attached to the device
            current_ifaces = [
                (lab.get_or_new_link(deployed_networks[name].attrs["Labels"]["name"]), options)
                for name, options in container.attrs["NetworkSettings"]["Networks"].items()
                if name != "bridge"
            ]

            # Collision domains currently attached to the device
            current_links = set(map(lambda x: x[0], current_ifaces))
            # Collision domains attached at runtime to the device
            dynamic_links = current_links - static_links
            # Static collision domains detached at runtime from the device
            deleted_links = static_links - current_links

            for link in static_links:
                if link.name in deployed_networks_by_link_name:
                    link.api_object = deployed_networks_by_link_name[link.name]

            current_ifaces = dict([(x[0].name, x[1]) for x in current_ifaces])
            for link in dynamic_links:
                link.api_object = deployed_networks_by_link_name[link.name]
                iface_options = current_ifaces[link.name]
                iface_mac_addr = None
                if iface_options["DriverOpts"] is not None:
                    if "kathara.mac_addr" in iface_options["DriverOpts"]:
                        iface_mac_addr = iface_options["DriverOpts"]["kathara.mac_addr"]

                device.add_interface(link, mac_address=iface_mac_addr)

            for link in deleted_links:
                device.remove_interface(link)

    @privileged
    def get_machines_stats(self, lab_hash: Optional[str] = None, lab_name: Optional[str] = None,
                           lab: Optional[Lab] = None, machine_name: str = None, all_users: bool = False) \
            -> Generator[Dict[str, DockerMachineStats], None, None]:
        """Return information about the running devices.

        Args:
            lab_hash (Optional[str]): The hash of the network scenario.
                Can be used as an alternative to lab_name and lab.
            lab_name (Optional[str]): The name of the network scenario.
                Can be used as an alternative to lab_hash and lab.
            lab (Optional[Kathara.model.Lab]): The network scenario object.
                Can be used as an alternative to lab_hash and lab_name.
            machine_name (str): If specified return all the devices with machine_name.
            all_users (bool): If True, return information about the device of all users.

        Returns:
              Generator[Dict[str, DockerMachineStats], None, None]: A generator containing dicts that has API Object
              identifier as keys and DockerMachineStats objects as values.
        """
        check_single_not_none_var(lab_hash=lab_hash, lab_name=lab_name, lab=lab)
        if lab:
            lab_hash = lab.hash
        elif lab_name:
            lab_hash = utils.generate_urlsafe_hash(lab_name)

        user_name = utils.get_current_user_name() if not all_users else None
        return self.docker_machine.get_machines_stats(lab_hash=lab_hash, machine_name=machine_name,
                                                      user=user_name)

    @privileged
    def get_machine_stats(self, machine_name: str, lab_hash: Optional[str] = None, lab_name: Optional[str] = None,
                          lab: Optional[Lab] = None, all_users: bool = False) \
            -> Generator[DockerMachineStats, None, None]:
        """Return information of the specified device in a specified network scenario.

         Args:
            machine_name (str): The device name.
            lab_hash (Optional[str]): The hash of the network scenario.
                Can be used as an alternative to lab_name and lab. If None, lab_name or lab should be set.
            lab_name (Optional[str]): The name of the network scenario.
                Can be used as an alternative to lab_hash and lab. If None, lab_hash or lab should be set.
            lab (Optional[Kathara.model.Lab]): The network scenario object.
                Can be used as an alternative to lab_hash and lab_name. If None, lab_hash or lab_name should be set.
            all_users (bool): If True, search the device among all the users devices.

        Returns:
            Generator[DockerMachineStats, None, None]: A generator containing DockerMachineStats objects with
            the device info.

        Raises:
            InvocationError: If a running network scenario hash or name is not specified.
        """
        check_required_single_not_none_var(lab_hash=lab_hash, lab_name=lab_name, lab=lab)
        if lab:
            lab_hash = lab.hash
        elif lab_name:
            lab_hash = utils.generate_urlsafe_hash(lab_name)

        machines_stats = self.get_machines_stats(lab_hash=lab_hash, machine_name=machine_name, all_users=all_users)
        (_, machine_stats) = next(machines_stats).popitem()

        yield machine_stats

    @privileged
<<<<<<< HEAD
    def get_links_stats(self, lab_hash: str = None, lab_name: str = None, link_name: str = None,
                        all_users: bool = False) -> Generator[Dict[str, DockerLinkStats], None, None]:
        """Return information about deployed Docker networks.
=======
    def get_links_stats(self, lab_hash: Optional[str] = None, lab_name: Optional[str] = None, lab: Optional[Lab] = None,
                        link_name: str = None, all_users: bool = False) \
            -> Generator[Dict[str, DockerLinkStats], None, None]:
        """Return information about deployed networks.
>>>>>>> a5eae5d6

        Args:
            lab_hash (Optional[str]): The hash of the network scenario.
                Can be used as an alternative to lab_name and lab.
            lab_name (Optional[str]): The name of the network scenario.
                Can be used as an alternative to lab_hash and lab.
            lab (Optional[Kathara.model.Lab]): The network scenario object.
                Can be used as an alternative to lab_hash and lab_name.
           link_name (str): If specified return all the networks with link_name.
           all_users (bool): If True, return information about the networks of all users.

        Returns:
             Generator[Dict[str, DockerLinkStats], None, None]: A generator containing dicts that has API Object
                identifier as keys and DockerLinksStats objects as values.
        """
        check_single_not_none_var(lab_hash=lab_hash, lab_name=lab_name, lab=lab)
        if lab:
            lab_hash = lab.hash
        elif lab_name:
            lab_hash = utils.generate_urlsafe_hash(lab_name)

        user_name = utils.get_current_user_name() if not all_users else None
        return self.docker_link.get_links_stats(lab_hash=lab_hash, link_name=link_name, user=user_name)

    @privileged
<<<<<<< HEAD
    def get_link_stats(self, link_name: str, lab_hash: str = None, lab_name: str = None, all_users: bool = False) -> \
            Generator[DockerLinkStats, None, None]:
=======
    def get_link_stats(self, link_name: str, lab_hash: Optional[str] = None, lab_name: Optional[str] = None,
                       lab: Optional[Lab] = None, all_users: bool = False) -> Generator[DockerLinkStats, None, None]:
>>>>>>> a5eae5d6
        """Return information of the specified deployed network in a specified network scenario.

        Args:
            link_name (str): If specified return all the networks with link_name.
            lab_hash (Optional[str]): The hash of the network scenario.
                Can be used as an alternative to lab_name and lab. If None, lab_name or lab should be set.
            lab_name (Optional[str]): The name of the network scenario.
                Can be used as an alternative to lab_hash and lab. If None, lab_hash or lab should be set.
            lab (Optional[Kathara.model.Lab]): The network scenario object.
                Can be used as an alternative to lab_hash and lab_name. If None, lab_hash or lab_name should be set.
            all_users (bool): If True, return information about the networks of all users.

        Returns:
            Generator[DockerLinkStats, None, None]: A generator containing DockerLinkStats objects with the network
                statistics.

        Raises:
            InvocationError: If a running network scenario hash or name is not specified.
        """
        check_required_single_not_none_var(lab_hash=lab_hash, lab_name=lab_name, lab=lab)
        if lab:
            lab_hash = lab.hash
        elif lab_name:
            lab_hash = utils.generate_urlsafe_hash(lab_name)

        links_stats = self.get_links_stats(lab_hash=lab_hash, link_name=link_name, all_users=all_users)
        (_, link_stats) = next(links_stats).popitem()

        yield link_stats

    @privileged
    def check_image(self, image_name: str) -> None:
        """Check if the specified image is valid.

        Args:
            image_name (str): The name of the image

        Returns:
            None

        Raises:
            ConnectionError: If the image is not locally available and there is no connection to a remote image repository.
            DockerImageNotFoundError: If the image is not found.
        """
        self.docker_image.check(image_name)

    @privileged
    def get_release_version(self) -> str:
        """Return the current manager version.

        Returns:
            str: The current manager version.
        """
        return self.client.version()["Version"]

    @staticmethod
    def get_formatted_manager_name() -> str:
        """Return a formatted string containing the current manager name.

        Returns:
            str: A formatted string containing the current manager name.
        """
        return "Docker (Kathara)"<|MERGE_RESOLUTION|>--- conflicted
+++ resolved
@@ -23,13 +23,9 @@
 from ...model.Link import Link
 from ...model.Machine import Machine
 from ...setting.Setting import Setting
-<<<<<<< HEAD
 from ...types import SharedCollisionDomainsOption
-from ...utils import pack_files_for_tar, import_pywintypes
-=======
 from ...utils import pack_files_for_tar, import_pywintypes, \
     check_required_single_not_none_var, check_single_not_none_var
->>>>>>> a5eae5d6
 
 pywintypes = import_pywintypes()
 
@@ -438,14 +434,9 @@
         raise MachineNotFoundError(f"Device `{machine_name}` not found.")
 
     @privileged
-<<<<<<< HEAD
-    def get_machines_api_objects(self, lab_hash: str = None, lab_name: str = None, all_users: bool = False) -> \
-            List[docker.models.containers.Container]:
-=======
     def get_machines_api_objects(self, lab_hash: Optional[str] = None, lab_name: Optional[str] = None,
                                  lab: Optional[Lab] = None, all_users: bool = False) \
             -> List[docker.models.containers.Container]:
->>>>>>> a5eae5d6
         """Return API objects of running devices.
 
         Args:
@@ -470,13 +461,8 @@
         return self.docker_machine.get_machines_api_objects_by_filters(lab_hash=lab_hash, user=user_name)
 
     @privileged
-<<<<<<< HEAD
-    def get_link_api_object(self, link_name: str, lab_hash: str = None, lab_name: str = None,
-                            all_users: bool = False) -> docker.models.networks.Network:
-=======
     def get_link_api_object(self, link_name: str, lab_hash: Optional[str] = None, lab_name: Optional[str] = None,
                             lab: Optional[Lab] = None, all_users: bool = False) -> docker.models.networks.Network:
->>>>>>> a5eae5d6
         """Return the corresponding API object of a collision domain in a network scenario.
 
         Args:
@@ -512,14 +498,9 @@
         raise LinkNotFoundError(f"Collision Domain `{link_name}` not found.")
 
     @privileged
-<<<<<<< HEAD
-    def get_links_api_objects(self, lab_hash: str = None, lab_name: str = None, all_users: bool = False) -> \
-            List[docker.models.networks.Network]:
-=======
     def get_links_api_objects(self, lab_hash: Optional[str] = None, lab_name: Optional[str] = None,
                               lab: Optional[Lab] = None, all_users: bool = False) \
             -> List[docker.models.networks.Network]:
->>>>>>> a5eae5d6
         """Return API objects of collision domains in a network scenario.
 
         Args:
@@ -755,16 +736,10 @@
         yield machine_stats
 
     @privileged
-<<<<<<< HEAD
-    def get_links_stats(self, lab_hash: str = None, lab_name: str = None, link_name: str = None,
-                        all_users: bool = False) -> Generator[Dict[str, DockerLinkStats], None, None]:
-        """Return information about deployed Docker networks.
-=======
     def get_links_stats(self, lab_hash: Optional[str] = None, lab_name: Optional[str] = None, lab: Optional[Lab] = None,
                         link_name: str = None, all_users: bool = False) \
             -> Generator[Dict[str, DockerLinkStats], None, None]:
         """Return information about deployed networks.
->>>>>>> a5eae5d6
 
         Args:
             lab_hash (Optional[str]): The hash of the network scenario.
@@ -790,13 +765,8 @@
         return self.docker_link.get_links_stats(lab_hash=lab_hash, link_name=link_name, user=user_name)
 
     @privileged
-<<<<<<< HEAD
-    def get_link_stats(self, link_name: str, lab_hash: str = None, lab_name: str = None, all_users: bool = False) -> \
-            Generator[DockerLinkStats, None, None]:
-=======
     def get_link_stats(self, link_name: str, lab_hash: Optional[str] = None, lab_name: Optional[str] = None,
                        lab: Optional[Lab] = None, all_users: bool = False) -> Generator[DockerLinkStats, None, None]:
->>>>>>> a5eae5d6
         """Return information of the specified deployed network in a specified network scenario.
 
         Args:
