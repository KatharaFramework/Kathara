--- conflicted
+++ resolved
@@ -224,18 +224,11 @@
                     )
         lab.add_global_machine_metadata('privileged', args['privileged'])
 
-<<<<<<< HEAD
         if args['args'] and args['args'][0] == "--":
             args['args'] = args['args'][1:]
-=======
+
         volumes = args.pop('volumes')
         eths = args.pop('eths')
-
-        lab = Lab("kathara_vlab")
-        lab.add_option('hosthome_mount', args['hosthome_mount'])
-        lab.add_option('shared_mount', False)
-        lab.add_option('privileged_machines', args['privileged'])
->>>>>>> d882b0a5
 
         device = lab.get_or_new_machine(name, **args)
 
