import collections
import logging
import os
import re
import shutil
import tarfile
import tempfile
from distutils.util import strtobool
from pathlib import Path
from typing import Dict, Any, Tuple, Optional, List, OrderedDict

from . import Lab as LabPackage
from . import Link as LinkPackage
from .Link import Link
from .. import utils
from ..exceptions import NonSequentialMachineInterfaceError, MachineOptionError, MachineCollisionDomainConflictError
from ..setting.Setting import Setting


class Machine(object):
    """A Kathara device.

    Contains information about the device and the API object to interact with the Manager.

    Attributes:
        lab (Kathara.model.Lab): The Kathara network Scenario of the device.
        name (str): The name of the device.
        interfaces (collection.OrderedDict[int, Kathara.model.Link]): A list of the collision domains of the device.
        meta (Dict[str, Any]): Keys are meta properties name, values are meta properties values.
        startup_commands (List[str]): A list of commands to execute at the device startup.
        api_object (Any): To interact with the current Kathara Manager.
        capabilities (List[str]): The selected capabilities for the device.
        startup_path (str): The path of the device startup file, if exists.
        shutdown_path (str): The path of the device shutdown file, if exists.
        folder (str): The path of the device folder, if exists.
    """
    __slots__ = ['lab', 'name', 'interfaces', 'meta', 'startup_commands', 'api_object', 'capabilities',
                 'startup_path', 'shutdown_path', 'folder']

    def __init__(self, lab: 'LabPackage.Lab', name: str, **kwargs) -> None:
        """Create a new instance of a Kathara device.

        Args:
            lab (Kathara.model.Lab): The Kathara network scenario of the new device.
            name (str): The name of the device.
            **kwargs (Dict[str, Any]): Specifies the optional parameters of the device.

        Returns:
            None
        """
        name = name.strip()
        matches = re.search(r"^[a-z0-9_]{1,30}$", name)
        if not matches:
            raise Exception("Invalid device name `%s`." % name)

        self.lab: LabPackage.Lab = lab
        self.name: str = name

        self.interfaces: OrderedDict[int, Link] = collections.OrderedDict()

        self.meta: Dict[str, Any] = {
            'sysctls': {},
            'envs': {},
            'bridged': False,
            'ports': {}
        }

        self.startup_commands: List[str] = []

        self.api_object: Any = None

        self.capabilities: List[str] = ["NET_ADMIN", "NET_RAW", "NET_BROADCAST", "NET_BIND_SERVICE", "SYS_ADMIN"]

        self.startup_path: Optional[str] = None
        self.shutdown_path: Optional[str] = None
        self.folder: Optional[str] = None

        if lab.has_path():
            startup_file = os.path.join(lab.path, '%s.startup' % self.name)
            self.startup_path = startup_file if os.path.exists(startup_file) else None

            shutdown_file = os.path.join(lab.path, '%s.shutdown' % self.name)
            self.shutdown_path = shutdown_file if os.path.exists(shutdown_file) else None

            machine_folder = os.path.join(lab.path, '%s' % self.name)
            self.folder = machine_folder if os.path.isdir(machine_folder) else None

        self.update_meta(kwargs)

    def add_interface(self, link: 'LinkPackage.Link', number: int = None) -> None:
        """Add an interface to the device attached to the specified collision domain.

        Args:
            link (Kathara.model.Link): The Kathara collision domain to attach.
            number (int): The number of the new interface. If it is None, the first free number is selected.

        Returns:
            None

        Raises:
            Exception: The interface number specified is already used on the device.
        """
        if number is None:
            number = len(self.interfaces.keys())

        if number in self.interfaces:
            raise Exception("Interface %d already set on device `%s`." % (number, self.name))

        if self.name in link.machines:
            raise MachineCollisionDomainConflictError(
                "Device `%s` is already connected to collision domain `%s`" % (self.name, link.name)
            )

        self.interfaces[number] = link
        link.machines[self.name] = self

    def add_meta(self, name: str, value: Any) -> None:
        """Add a meta property to the device.

        Args:
            name (str): The name of the property.
            value (Any): The value of the property.

        Returns:
            None

        Raises:
            MachineOptionError: The specified value is not valid for the specified property.
        """
        if name == "exec":
            self.startup_commands.append(value)
            return

        if name == "bridged":
            self.meta[name] = bool(strtobool(str(value)))
            return

        if name == "sysctl":
            matches = re.search(r"^(?P<key>net\.(\w+\.)+\w+)=(?P<value>\w+)$", value)

            # Check for valid kv-pair
            if matches:
                key = matches.group("key").strip()
                val = matches.group("value").strip()

                # Convert to int if possible
                self.meta['sysctls'][key] = int(val) if val.isdigit() else val
            else:
                raise MachineOptionError(
                    "Invalid sysctl value (`%s`) on `%s`, missing `=` or value not in `net.` namespace."
                    % (value, self.name)
                )
            return

        if name == "env":
<<<<<<< HEAD
            matches = re.search(r"^(?P<key>\w+)=(?P<value>\S+)$", value)
=======
            matches = re.search(r"^(?P<key>\w+)=(?P<value>.+)$", value)
>>>>>>> 6b2561ad

            # Check for valid kv-pair
            if matches:
                key = matches.group("key").strip()
                val = matches.group("value").strip()

                self.meta['envs'][key] = val
            else:
                raise MachineOptionError("Invalid env value (`%s`) on `%s`." % (value, self.name))
            return

        if name == "port":
            if '/' in value:
                (ports, protocol) = value.split('/')
            else:
                (ports, protocol) = value, 'tcp'

            if ':' not in ports:
                host_port, guest_port = 3000, ports
            else:
                (host_port, guest_port) = ports.split(':')

            protocol = protocol.lower()
            if protocol not in ['tcp', 'udp', 'sctp']:
                raise MachineOptionError("Port protocol value not valid on `%s`." % self.name)

            try:
                self.meta['ports'][(int(host_port), protocol)] = int(guest_port)
            except ValueError:
                raise MachineOptionError("Port value not valid on `%s`." % self.name)
            return

        self.meta[name] = value

    def check(self) -> None:
        """Sorts interfaces check if there are missing positions.

        Returns:
            None

        Raises:
            NonSequentialMachineInterfaceError: If there is a missing interface number.
        """
        sorted_interfaces = sorted(self.interfaces.items(), key=lambda kv: kv[0])

        logging.debug("`%s` interfaces are %s." % (self.name, sorted_interfaces))

        for i, (num_iface, _) in enumerate(sorted_interfaces):
            if num_iface != i:
                raise NonSequentialMachineInterfaceError("Interface %d missing on device %s." % (i, self.name))

        self.interfaces = collections.OrderedDict(sorted_interfaces)

    def pack_data(self) -> Optional[bytes]:
        """Pack machine data into a .tar.gz file and returns the tar content as a byte array.

        While packing files, it also applies the win2linux patch in order to remove UTF-8 BOM.

        Returns:
            bytes: the tar content.
        """
        # Make a temp folder and create a tar.gz of the lab directory
        temp_path = tempfile.mkdtemp()

        is_empty = True

        with tarfile.open("%s/hostlab.tar.gz" % temp_path, "w:gz") as tar:
            if self.folder:
                machine_files = filter(lambda x: x.is_file(), Path(self.folder).rglob("*"))

                for file in machine_files:
                    file = str(file)

                    if utils.is_excluded_file(file):
                        continue

                    # Removes the last element of the path
                    # (because it's the machine folder name and it should be included in the tar archive)
                    lab_path, machine_folder = os.path.split(self.folder)
                    (tarinfo, content) = utils.pack_file_for_tar(file,
                                                                 arc_name="hostlab/%s" % os.path.relpath(file, lab_path)
                                                                 )
                    tar.addfile(tarinfo, content)

                is_empty = False

            if self.startup_path:
                (tarinfo, content) = utils.pack_file_for_tar(self.startup_path,
                                                             arc_name="hostlab/%s.startup" % self.name
                                                             )
                tar.addfile(tarinfo, content)
                is_empty = False

            if self.shutdown_path:
                (tarinfo, content) = utils.pack_file_for_tar(self.shutdown_path,
                                                             arc_name="hostlab/%s.shutdown" % self.name
                                                             )
                tar.addfile(tarinfo, content)
                is_empty = False

            if self.lab.shared_startup_path:
                (tarinfo, content) = utils.pack_file_for_tar(self.lab.shared_startup_path,
                                                             arc_name="hostlab/shared.startup"
                                                             )
                tar.addfile(tarinfo, content)
                is_empty = False

            if self.lab.shared_shutdown_path:
                (tarinfo, content) = utils.pack_file_for_tar(self.lab.shared_shutdown_path,
                                                             arc_name="hostlab/shared.shutdown"
                                                             )
                tar.addfile(tarinfo, content)
                is_empty = False

        # If no machine files are found, return None.
        if is_empty:
            return None

        # Read tar.gz content
        with open("%s/hostlab.tar.gz" % temp_path, "rb") as tar_file:
            tar_data = tar_file.read()

        # Delete temporary tar.gz
        shutil.rmtree(temp_path)

        return tar_data

    def get_image(self) -> str:
        """Get the image of the device, if defined in options or device meta. If not, use default one.

        Returns:
            str: The name of the device image.
        """
        return self.lab.general_options["image"] if "image" in self.lab.general_options else \
            self.meta["image"] if "image" in self.meta else Setting.get_instance().image

    def get_mem(self) -> str:
        """Get memory limit, if defined in options. If not, use the value from device meta. Otherwise, return None.

        Returns:
            str: The memory limit of the device.
        """
        memory = self.lab.general_options["mem"] if "mem" in self.lab.general_options else \
            self.meta["mem"] if "mem" in self.meta else None

        if memory:
            unit = memory[-1].lower()
            if unit not in ["b", "k", "m", "g"]:
                try:
                    return "%sm" % int(memory)
                except ValueError:
                    raise MachineOptionError("Memory value not valid on `%s`." % self.name)

            try:
                return "%s%s" % (int(memory[:-1]), unit)
            except ValueError:
                raise MachineOptionError("Memory value not valid on `%s`." % self.name)

        return memory

    def get_cpu(self, multiplier: int = 1) -> Optional[int]:
        """Get the CPU limit, multiplied by a specific multiplier.

        User should pass a float value ranging from 0 to max user CPUs.
        Try to took it from options, or device meta. Otherwise, return None.

        Args:
            multiplier (int): A numeric multiplier for the CPU limit value.

        Returns:
            Optional[int]: The CPU limit of the device.
        """
        if "cpus" in self.lab.general_options:
            try:
                return int(float(self.lab.general_options["cpus"]) * multiplier)
            except ValueError:
                raise MachineOptionError("CPU value not valid on `%s`." % self.name)
        elif "cpus" in self.meta:
            try:
                return int(float(self.meta["cpus"]) * multiplier)
            except ValueError:
                raise MachineOptionError("CPU value not valid on `%s`." % self.name)

        return None

    def get_ports(self) -> Optional[Dict[Tuple[int, str], int]]:
        """Get the port mapping of the device.

        Returns:
            Dict[(int, str), int]: Keys are pairs (host_port, protocol), values specifies the guest_port.
        """
        if self.meta['ports']:
            return self.meta['ports']

        return None

    def get_num_terms(self) -> int:
        """Get the number of terminal to be opened for the device.

        Returns:
            int: The number of terminal to be opened.
        """
        num_terms = 1

        if "num_terms" in self.lab.general_options:
            num_terms = self.lab.general_options['num_terms']
        elif 'num_terms' in self.meta:
            num_terms = self.meta['num_terms']

        try:
            num_terms = int(num_terms)

            if num_terms < 0:
                raise MachineOptionError("Terminals Number value on `%s` must be a positive value or zero." % self.name)
        except ValueError:
            raise MachineOptionError("Terminals Number value not valid on `%s`." % self.name)

        return num_terms

    def is_ipv6_enabled(self) -> bool:
        """Check if IPv6 is enabled on the device.

        Returns:
            bool: True if it is enabled, else False.
        """
        try:
            return bool(strtobool(self.lab.general_options["ipv6"])) if "ipv6" in self.lab.general_options else \
                bool(strtobool(self.meta["ipv6"])) if "ipv6" in self.meta else Setting.get_instance().enable_ipv6
        except ValueError:
            raise MachineOptionError("IPv6 value not valid on `%s`." % self.name)

    def update_meta(self, args: Dict[str, Any]) -> None:
        """Update the device metas from a dict.

        Args:
            args (Dict[str, Any]): Keys are the meta properties names, values are the updated meta properties values.

        Returns:
            None
        """
        if 'exec_commands' in args and args['exec_commands'] is not None:
            for command in args['exec_commands']:
                self.add_meta("exec", command)

        if 'mem' in args and args['mem'] is not None:
            self.add_meta("mem", args['mem'])

        if 'cpus' in args and args['cpus'] is not None:
            self.add_meta("cpus", args['cpus'])

        if 'image' in args and args['image'] is not None:
            self.add_meta("image", args['image'])

        if 'bridged' in args and args['bridged'] is not None and args['bridged']:
            self.add_meta("bridged", True)

        if 'ports' in args and args['ports'] is not None:
            for port in args['ports']:
                self.add_meta("port", port)

        if 'num_terms' in args and args['num_terms'] is not None:
            self.add_meta('num_terms', args['num_terms'])

        if 'sysctls' in args and args['sysctls'] is not None:
            for sysctl in args['sysctls']:
                self.add_meta("sysctl", sysctl)

        if 'envs' in args and args['envs'] is not None:
            for envs in args['envs']:
                self.add_meta("env", envs)

    def __repr__(self) -> str:
        return "Machine(%s, %s, %s)" % (self.name, self.interfaces, self.meta)

    def __str__(self) -> str:
        formatted_machine = f"Name: {self.name}"
        formatted_machine += f"\nImage: {self.get_image()}"

        if self.interfaces:
            formatted_machine += "\nInterfaces: "
            for (iface_num, link) in self.interfaces.items():
                formatted_machine += f"\n\t- {iface_num}: {link.name}"

        formatted_machine += f"\nBridged Connection: {self.meta['bridged']}"

        if self.meta["sysctls"]:
            formatted_machine += "\nSysctls:"
            for (key, value) in self.meta["sysctls"].items():
                formatted_machine += f"\n\t- {key} = {value}"

        if self.meta["ports"]:
            formatted_machine += "\nExposed Ports:"
            for (key, value) in self.meta["ports"].items():
                formatted_machine += f"\n\t- Host: {key} -> Guest: {value}"

        return formatted_machine<|MERGE_RESOLUTION|>--- conflicted
+++ resolved
@@ -153,11 +153,7 @@
             return
 
         if name == "env":
-<<<<<<< HEAD
             matches = re.search(r"^(?P<key>\w+)=(?P<value>\S+)$", value)
-=======
-            matches = re.search(r"^(?P<key>\w+)=(?P<value>.+)$", value)
->>>>>>> 6b2561ad
 
             # Check for valid kv-pair
             if matches:
