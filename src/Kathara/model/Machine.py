--- conflicted
+++ resolved
@@ -131,7 +131,6 @@
         )
         link.machines.pop(self.name)
 
-<<<<<<< HEAD
     def get_interface_by_link(self, link: 'LinkPackage.Link') -> int:
         """Get the interface number associated to the specified collision domain.
 
@@ -154,9 +153,6 @@
         )
 
     def add_meta(self, name: str, value: Any) -> None:
-=======
-    def add_meta(self, name: str, value: Any) -> Optional[Any]:
->>>>>>> aaa0b721
         """Add a meta property to the device.
 
         Args:
