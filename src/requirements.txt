--- conflicted
+++ resolved
@@ -8,10 +8,7 @@
 deepdiff>=4.0.9;
 pyroute2>=0.5.7;
 progress>=1.5;
-<<<<<<< HEAD
+libtmux>=0.8.2; sys_platform == 'darwin' or sys_platform == 'linux'
 pyuv>=1.4.0;
-=======
-libtmux>=0.8.2; sys_platform == 'darwin' or sys_platform == 'linux'
->>>>>>> 98757d39
 appscript>=1.1.0; sys_platform == 'darwin'
 pypiwin32>=223; sys_platform == 'win32'