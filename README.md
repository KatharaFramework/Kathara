--- conflicted
+++ resolved
@@ -1,4 +1,3 @@
-<<<<<<< HEAD
 # [![Kathará](https://github.com/KatharaFramework/Kathara/raw/master/images/logo_kathara_small.png)](http://www.kathara.org)
 <p align="right">
     <a href="https://www.gnu.org/licenses/gpl-3.0"><img src="https://img.shields.io/badge/License-GPL%20v3-blue.svg" alt="License: GPL v3" target="_blank" /></a>
@@ -32,89 +31,4 @@
 * `cd` inside "BGP, OSPF and RIP interplay" and run `kathara lstart`
 * Kathará will read the configuration of the lab from `lab.conf`, `lab.dep` and the various `*.startup` files and start the machines, opening terminal windows to interact with the virtual network nodes.
 * After you're done experimenting, simply run `kathara lclean`
-* This will kill and remove all the machines.
-=======
-# [![Kathará](images/logo_kathara_small.png)](http://www.kathara.org)
-<p align="right">
-    <a href="https://www.gnu.org/licenses/gpl-3.0"><img src="https://img.shields.io/badge/License-GPL%20v3-blue.svg" alt="License: GPL v3" target="_blank" /></a>
-</p>
-<ul>
-    <li><a href="#installation">Installation</a></li>
-    <li><a href="#graphical-user-interface">Graphical User Interface</a></li>
-    <li><a href="#provided-docker-images">Provided Docker Images</a></li>
-    <li><a href="#manual">Manual</a></li>
-    <li><a href="#example">Example</a></li>
-    <li><a href="https://github.com/KatharaFramework/Kathara-Labs">More Examples and Tutorials</a></li>
-    <li><a href="#extend-kathará">Extend Kathará</a></li>
-</ul>
-
-From the Greek Καθαρά. 
-Implementation of the notorious [Netkit](https://github.com/maxonthegit/netkit-core) using Python and Docker. 10 times faster than Netkit and more than 100 times lighter, allows easy configuration and deploy of arbitrary virtual networks with SDN, NFV and traditional routing protocols. 
-
-Kathará comes with **P4**, **OpenVSwitch**, **Quagga**, **Bind**, and more, but can also be extended with your own container images. 
-
-Thanks to Docker, the framework has the performances to run in production and our images can emulate most network equipments.
-
-## Installation
-Install Docker and Python 2.x and then run the installer. For a step by step guide check the [Wiki](https://github.com/KatharaFramework/Kathara/wiki).
-
-## Graphical User Interface
-You can download both Kathará and the GUI by cloning recursively using 
-* `git clone --recursive https://github.com/KatharaFramework/Kathara.git`
-
-Or by downloading the **pre-compiled** version from the [releases](https://github.com/KatharaFramework/Kathara/releases) page.
-
-Being based on Netkit, all previous [tools](http://wiki.netkit.org/index.php/Download_Contributions) still work. 
-In particular we suggest [Netkit Lab Generator](https://github.com/KatharaFramework/Netkit-Lab-Generator), a GUI that allows the easy creation of a lab configuration and the visualization of its network topology.
-![Netkit Lab Generator](https://raw.githubusercontent.com/KatharaFramework/Netkit-Lab-Generator/master/images/screencapture-201801143.png)
-
-## Provided Docker Images
-A list of the Docker images we provided can be found at [this page](https://hub.docker.com/u/kathara/) in the Docker Hub.
-
-## Manual
-The interface of Kathará is basically the same we used for Netkit, and it's available here: [Man page of NETKIT](http://wiki.netkit.org/man/man7/netkit.7.html).
-
-The main difference is the way we specify the interfaces in the `vstart` command, now taking `--eth` followed by a list of `interface:domain`. An example for the new syntax may be: `vstart --eth 0:A 1:B pc1` where `pc1` is the name of the network node to be started, with `eth0` on domain `A` and `eth1` on domain `B`. 
-
-In addition there is another command, `lwipe`, that erases every container and network created by Kathará, including its cache. 
-
-Also the subnet `172.0.0.0/8` is reserved and should not be used when configuring links. Subsequent subnets may also be used if the number of links grows past 236 (virtually from `172.0.0.0/8` to `255.0.0.0/8`). You can control this by using the option `--counter` followed by a number in `lstart` (e.g.: `$NETKIT_HOME/lstart --counter 255` will start from `173.19.0.0`). This trick is used to create more network links despite Docker limitations. 
-
-For `ltest`there are 2 minor adjustments:
-* `--verify` needs to be followed by `=` before the option (e.g. `ltest --verify=user`).
-* `--script-mode` has been replaced by simply sending stdout to `/dev/null` (e.g. `ltest --verify=user &> /dev/null`).
-
-There is also a new command called `lwipe` that acts like `lclean` but for every Kathará lab or Kathará node on your system. It will also wipe any counter or status file, basically starting from a fresh install. 
-
-Finally both `vstart` and `lab.conf` have the `bridged` option that can be used to give Internet connectivity to the nodes by creating an interface to the host. 
-
-## Example
-* Installa Kathará by following the installation steps above
-* Download and unpack MARACAS_lab from [here](http://wiki.netkit.org/netkit-labs/netkit-labs_exams/icn-20151120/icn-20151120.tar.gz).
-* The topology of this lab can be found [here](http://wiki.netkit.org/netkit-labs/netkit-labs_exams/icn-20151120/icn-20151120.pdf).
-* `cd` inside MARACAS_lab and run `lstart`:
-  * Linux: `$NETKIT_HOME/lstart`
-  * Windows: `%NETKIT_HOME%\lstart`
-* Kathará will read the configuration of the lab from `lab.conf`, `lab.dep` and the various `*.startup` files and start the containers, opening terminal windows to interact with the virtual network nodes.
-* After you're done experimenting, simply run `lclean`:
-  * Linux: `$NETKIT_HOME/lclean`
-  * Windows: `%NETKIT_HOME%\lclean`
-* This will kill and remove any container. 
-
-### More examples and tutorials can be found [here](https://github.com/KatharaFramework/Kathara-Labs).
-
-## Extend Kathará
-Extending Kathará is actually very simple. Any local or remote Docker image tagged as `kathara/IMAGENAME` can be used with `vstart --image=IMAGENAME --eth=0:A node_name` or with `lstart` having something like that in `lab.conf`: `node_name[image]=IMAGENAME`. The prefix `kathara/` acts as a namespace. 
-
-If your Docker image uses a different shell instead of `bash` you can change it in `vstart` by using the extra flag `--shell=SHELLNAME` or in lstart by editing your `lab.conf` accordingly (e.g.: `node_name[shell]=SHELLNAME`).
-
-To alter (locally) an existing Kathará image refer to the following steps (remember that, by default, Docker needs root or sudo on Linux).
-1. `docker pull kathara/netkit_base` (or `kathara/p4`)
-2. `docker run -tid --name YOUR_NEW_NAME kathara/netkit_base`
-3. `docker exec -ti  YOUR_NEW_NAME bash`
-4. Do your thing, then exit.
-5. `docker commit YOUR_NEW_NAME  kathara/YOUR_NEW_NAME`
-6. `docker rm -f YOUR_NEW_NAME`
-
-A similar process can be used, as previously mentioned, to re-tag any local image as `kathara/IMAGENAME`, allowing it to be used in `lab.conf` and `vstart`. 
->>>>>>> 0a1a60a0
+* This will kill and remove all the machines.