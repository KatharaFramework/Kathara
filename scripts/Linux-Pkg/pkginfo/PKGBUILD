pkgname=kathara
pkgver=__VERSION__
pkgrel=__PACKAGE_VERSION__
pkgdesc="Lightweight network emulation system based on Docker containers."
arch=('any')
url="https://www.kathara.org/"
license=('GPL3')
install="kathara.install"
changelog="kathara.changelog"
makedepends=(
<<<<<<< HEAD
    __PYTHON_DEP__
=======
	__PYTHON_DEP__
>>>>>>> def82479
    'chrpath'
    'patchelf'
    'make'
    'ruby-ronn-ng'
)
optdepends=(
    'docker: for running network scenarios in a local environment'
    'xterm: for opening devices terminals'
    'tmux: for opening many devices terminals'
)
source=("https://github.com/KatharaFramework/Kathara/archive/refs/tags/$pkgver.tar.gz")
md5sums=('SKIP')

prepare() {
  python3 -m venv $srcdir/venv
  $srcdir/venv/bin/pip install --upgrade setuptools
<<<<<<< HEAD
  $srcdir/venv/bin/pip install -r src/requirements.txt
=======
  $srcdir/venv/bin/pip install -r $srcdir/Kathara-$pkgver/src/requirements.txt
  $srcdir/venv/bin/pip install -r $srcdir/Kathara-$pkgver/scripts/autocompletion/requirements.txt
>>>>>>> def82479
  $srcdir/venv/bin/pip install nuitka
  $srcdir/venv/bin/pip install pytest
}

build() {
<<<<<<< HEAD
  $srcdir/venv/bin/python -m pytest
  cd src && $srcdir/venv/bin/python -m nuitka --lto=no --plugin-enable=pylint-warnings --plugin-enable=multiprocessing --follow-imports --standalone --include-plugin-directory=Kathara --output-filename=kathara kathara.py
=======
  cd $srcdir/Kathara-$pkgver/docs && make roff-build
  cd $srcdir/Kathara-$pkgver/scripts/autocompletion/ && $srcdir/venv/bin/python generate_autocompletion.py $srcdir/Kathara-$pkgver/scripts/autocompletion/kathara.bash-completion
  cd $srcdir/Kathara-$pkgver/ && $srcdir/venv/bin/python -m pytest tests
  cd $srcdir/Kathara-$pkgver/src/ && $srcdir/venv/bin/python -m nuitka --lto=no --plugin-enable=pylint-warnings --plugin-enable=multiprocessing --follow-imports --standalone --include-plugin-directory=Kathara --output-filename=kathara kathara.py
>>>>>>> def82479
}

package() {
  for man_file in $srcdir/Kathara-$pkgver/docs/Roff/*; do \
	man_file_dir="man${man_file: -1}"; \
	[[ -d $srcdir/Kathara-$pkgver/docs/Roff/$man_file_dir ]] || mkdir $srcdir/Kathara-$pkgver/docs/Roff/$man_file_dir; \
	mv -f $man_file $srcdir/Kathara-$pkgver/docs/Roff/$man_file_dir; \
  done;
  install -d -m 755 $pkgdir/usr/share/man
  cp -r $srcdir/Kathara-$pkgver/docs/Roff/* $pkgdir/usr/share/man/

  install -d -m 755 $pkgdir/etc/bash_completion.d/
  install -p -m 644 $srcdir/Kathara-$pkgver/scripts/autocompletion/kathara.bash-completion $pkgdir/etc/bash_completion.d/

  rm -f $srcdir/Kathara-$pkgver/src/kathara.dist/libbz2.so.1.0
  rm -f $srcdir/Kathara-$pkgver/src/kathara.dist/libexpat.so.1
  rm -f $srcdir/Kathara-$pkgver/src/kathara.dist/libtinfo.so.6
  rm -f $srcdir/Kathara-$pkgver/src/kathara.dist/libz.so.1
  rm -f $srcdir/Kathara-$pkgver/src/kathara.dist/libtinfo.so.5
  rm -f $srcdir/Kathara-$pkgver/src/kathara.dist/libcrypto.so.1.1
  install -d $pkgdir/usr/lib/$pkgname
  install -p -m 644 $srcdir/Kathara-$pkgver/src/kathara.dist/*.so* $pkgdir/usr/lib/$pkgname/
  install -p -m 755 $srcdir/Kathara-$pkgver/src/kathara.dist/kathara $pkgdir/usr/lib/$pkgname/
  install -d -m 755 $pkgdir/usr/lib/$pkgname/certifi
  install -p -m 644 $srcdir/Kathara-$pkgver/src/kathara.dist/certifi/* $pkgdir/usr/lib/$pkgname/certifi/
  install -d -m 755 $pkgdir/usr/lib/$pkgname/pyuv
  install -p -m 644 $srcdir/Kathara-$pkgver/src/kathara.dist/pyuv/* $pkgdir/usr/lib/$pkgname/pyuv/
  install -d -m 755 $pkgdir/usr/bin
  ln -sf /usr/lib/$pkgname/kathara "$pkgdir/usr/bin/$pkgname"
}<|MERGE_RESOLUTION|>--- conflicted
+++ resolved
@@ -8,11 +8,7 @@
 install="kathara.install"
 changelog="kathara.changelog"
 makedepends=(
-<<<<<<< HEAD
-    __PYTHON_DEP__
-=======
 	__PYTHON_DEP__
->>>>>>> def82479
     'chrpath'
     'patchelf'
     'make'
@@ -29,26 +25,17 @@
 prepare() {
   python3 -m venv $srcdir/venv
   $srcdir/venv/bin/pip install --upgrade setuptools
-<<<<<<< HEAD
-  $srcdir/venv/bin/pip install -r src/requirements.txt
-=======
   $srcdir/venv/bin/pip install -r $srcdir/Kathara-$pkgver/src/requirements.txt
   $srcdir/venv/bin/pip install -r $srcdir/Kathara-$pkgver/scripts/autocompletion/requirements.txt
->>>>>>> def82479
   $srcdir/venv/bin/pip install nuitka
   $srcdir/venv/bin/pip install pytest
 }
 
 build() {
-<<<<<<< HEAD
-  $srcdir/venv/bin/python -m pytest
-  cd src && $srcdir/venv/bin/python -m nuitka --lto=no --plugin-enable=pylint-warnings --plugin-enable=multiprocessing --follow-imports --standalone --include-plugin-directory=Kathara --output-filename=kathara kathara.py
-=======
   cd $srcdir/Kathara-$pkgver/docs && make roff-build
   cd $srcdir/Kathara-$pkgver/scripts/autocompletion/ && $srcdir/venv/bin/python generate_autocompletion.py $srcdir/Kathara-$pkgver/scripts/autocompletion/kathara.bash-completion
   cd $srcdir/Kathara-$pkgver/ && $srcdir/venv/bin/python -m pytest tests
   cd $srcdir/Kathara-$pkgver/src/ && $srcdir/venv/bin/python -m nuitka --lto=no --plugin-enable=pylint-warnings --plugin-enable=multiprocessing --follow-imports --standalone --include-plugin-directory=Kathara --output-filename=kathara kathara.py
->>>>>>> def82479
 }
 
 package() {
