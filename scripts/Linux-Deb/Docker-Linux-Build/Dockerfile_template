--- conflicted
+++ resolved
@@ -21,14 +21,9 @@
 		git \
 		ruby-full \
 		bash-completion \
-<<<<<<< HEAD
-		patchelf \
-		software-properties-common
-=======
 		software-properties-common \
         patchelf
 
->>>>>>> 3439b04e
 		
 RUN add-apt-repository ppa:deadsnakes/ppa \
 	&& DEBIAN_FRONTEND=noninteractive apt install -y \
